--- conflicted
+++ resolved
@@ -9983,21 +9983,9 @@
 
         return match;
     }
-<<<<<<< HEAD
-
-    /* Use the parent's disambiguation vocabulary if the parent is not in scope. */
-    matchNameDisambig(tokens) {
-=======
-    
-    /* 
-     *   Our original vocab. We need to store this in case makeOpen() wants to
-     *   restore it.
-     */
-    origVocab = nil
     
     matchNameDisambig(tokens)
     {
->>>>>>> 91893eb6
         local match = inherited(tokens);
         if(location != nil)
             match |= location.matchNameDisambig(tokens);
