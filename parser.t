#include "advlite.h"

/* ------------------------------------------------------------------------ */
/*
 *   Temporary scaffolding for the game world.  This gives us information
 *   on scope, pronoun antecedents, and other information the parser needs
 *   from the game world.  
 */
World: PreinitObject
    /*
     *   Get the list of objects in scope 
     */
    scope()
    {
        local s = scope_;

        if (s == nil)
            scope_ = s = Q.scopeList(playerChar);

        return s;
    }

    /* cached scope list */
    scope_ = nil

    /* the current player character object */
    playerChar = me
    
    
    /* 
     *   A list of all Mentionables in the game, useful for building scope lists
     *   for resolving Topics.
     */
    universalScope = nil
    
    buildUniversalScope()
    {
        local vec = new Vector(100);
        forEachInstance(Mentionable, {o: vec.append(o) });
        universalScope = vec.toList;
    }
    
    execute()
    {
        buildUniversalScope();
    }
    
    
;


/* ------------------------------------------------------------------------ */
/*
 *   Parser is the class that implements the main parsing procedure, namely
 *   taking a line of text from the player, figuring out what it means, and
 *   executing it.
 *   
 *   The conventional IF parsing loop simply consists of reading a line of
 *   text from the player, calling Parser.parse() on the string, and
 *   repeating.
 *   
 *   In most cases you'll just need a single Parser instance.  The Parser
 *   object keeps track of unfinished commands, such as when we need to ask
 *   for disambiguation help or for a missing object.  If for some reason
 *   you want to keep multiple sets of this kind of state (reading input
 *   from more than one player, for example), you can create as many Parser
 *   instances as needed.  
 */
class Parser: object
    /*
     *   Auto-Look: Should we treat an empty command line (i.e., the user
     *   just presses Return) as a LOOK AROUND command?
     *   
     *   The traditional handling since the Infocom era has always been to
     *   treat an empty command line as a parsing error, and display an
     *   error message along the lines of "I beg your pardon?".  Given that
     *   an empty command line has no conflicting meaning, though, we
     *   *could* assign it a meaning.
     *   
     *   But what meaning should that be?  A blank line is the simplest
     *   possible command for a player to enter, so it would make sense to
     *   define it as some very commonly used command.  It's also fairly
     *   easy to enter a blank line accidentally (which is partly why the
     *   traditional reply is an error message), so the command should be
     *   benign - it shouldn't be a problem to enter it unintentionally.
     *   It can't be anything with parallel verbs, like NORTH, since then
     *   there'd be no good reason to pick NORTH instead of, say, SOUTH.
     *   Finally, it has to be intransitive, since it obviously won't
     *   involve an object name.  The obvious candidates that fit all of
     *   these criteria are LOOK and INVENTORY.  LOOK is probably the more
     *   useful and the more frequently used of the two, so it's the one we
     *   choose by default.
     *   
     *   If this property is set to true, we'll perform a LOOK AROUND
     *   command when the player enters a blank command line.  If nil,
     *   we'll show an error message.  
     */
    autoLook = true

    /*
     *   Default Actions: Should we treat a command line that consists entirely
     *   of a single noun phrase to be a "Default Action" on the named object?
     *   The precise meaning of the default action varies by object.  For most
     *   objects, it's EXAMINE.  For locations, it's GO TO.
     *
     *   We make the default value nil since setting it to true can result in
     *   some rather odd parser behaviour.
     */
    
    defaultActions = nil

    /*
     *   Should we attempt automatic spelling correction?  If this is true,
     *   whenever a command fails, we'll check for a word that we don't
     *   recognize; if we find one, we'll try applying spelling correction
     *   to see if we can come up with a working command.
     *   
     *   Our spelling correction algorithm is designed to be quite
     *   conservative.  In particular, we generally limit candidates for
     *   "correct" words to the vocabulary for objects that are actually in
     *   scope, which avoids revealing the existence of objects that
     *   haven't been seen yet; and we only apply a correction when it
     *   yields a command that parses and resolves correctly.  When we
     *   can't correct a command and get something resolvable, we don't
     *   even mention that we tried.  This avoids the bizarre, random
     *   guesses at "corrections" that often show up in other applications,
     *   and more importantly avoids giving away information that the
     *   player shouldn't know yet.
     *   
     *   We set this to true by default, in an attempt to reduce the
     *   player's typing workload by automatically correcting simple typos
     *   when possible.  If for some reason the spelling corrector is
     *   problematic in a particular game, you can disable it by setting
     *   this property to nil.  
     */
    autoSpell = true

    /*
     *   Maximum spelling correction time, in milliseconds.  The spelling
     *   correction process is iterative, and each iteration involves a new
     *   parsing attempt.  On a fast machine this doesn't tend to be
     *   noticeable, but it's conceivable that a pathological case could
     *   involve a large number of attempts that could be noticeably slow
     *   on an older machine.  To avoid stalling the game while we
     *   overanalyze the spelling possibilities, we set an upper bound to
     *   the actual elapsed time for spelling correction.  Each time we
     *   consider a new correction candidate, we'll check the elapsed time,
     *   and abort the process if it exceeds this limit.  Note that this
     *   limit doesn't limit the parsing time itself - we'll never
     *   interrupt that mid-stream.  
     */
    spellTimeLimit = 250

    /*
     *   When the parser doesn't recognize a word, should it say so?  If
     *   this property is set to true, when parsing fails, we'll scan the
     *   command line for a word that's not in the dictionary and show a
     *   message such as "I don't know the word <foo>."  If this property
     *   is nil, the parser will instead simply say that it doesn't
     *   recognize the syntax, or that the object in question isn't
     *   present, without saying specifically which word wasn't recognized,
     *   or indeed even admitting that there was such a thing.
     *   
     *   There are two schools of thought on this, both concerned with
     *   optimizing the user experience.
     *   
     *   The first school holds that the parser's job is to be as helpful
     *   as possible.  First and foremost, that means we should understand
     *   the user's input as often as possible.  But when we can't, it
     *   means that we should be do our best to explain what we didn't
     *   understand, to help the user formulate a working command next
     *   time.  In the case of a word the parser doesn't recognize, we can
     *   be pretty sure that the unknown word is the reason we can't
     *   understand the input.  The best way to help the user correct the
     *   problem is to let them know exactly which word we didn't know,
     *   rather than make them guess at what we didn't understand.  This is
     *   the way the classic Infocom games worked, and it's the traditional
     *   TADS default as well.
     *   
     *   The second school holds that the user's overriding interest is
     *   maintaining suspension of disbelief, and that the parser should do
     *   its best not to interfere with that.  A major aspect of this in IF
     *   the illusion that the game world is as boundless as the real
     *   world.  Missing dictionary words tend to break this illusion: if
     *   the user types EXAMINE ZEBRA, and the parser replies that it
     *   doesn't know the word "zebra", we've suddenly exposed a limit of
     *   the game world.  If we instead play coy and simply say that
     *   there's no zebra currently present, we allow the player to imagine
     *   that a zebra might yet turn up.  This is the way Inform games
     *   typically work.
     *   
     *   Each approach has its advantages and disadvantages, adherents and
     *   detractors, and it seems that neither one is objectively "right".
     *   It comes down to taste.  But there seems to be a clear preference
     *   among the majority of players in the modern era for the second
     *   approach.  The key factor is probably that typical IF commands are
     *   so short that it's easy enough to spot a typo without help from
     *   the parser, so the clarity benefits of "unknown word" messages
     *   seem considerably outweighed by the harm they do to the illusion
     *   of boundlessness.  So, our default is the second option, playing
     *   coy.  
     */
    showUnknownWords = nil

    /*
     *   Parse and execute a command line.  This is the main parsing
     *   routine.  We take the text of a command line, parse it against the
     *   grammar defined in the language module, resolve the noun phrases
     *   to game-world objects, and execute the action.  If the command
     *   line has more than one verb phrase, we repeat the process for each
     *   one.
     *   
     *   'str' is the text of the command line, as entered by the player.
     */
    parse(str)
    {
        /* tokenize the input */
        local toks;
        try
        {
            /* run the command tokenizer over the input string */
            toks = cmdTokenizer.tokenize(str);
        }
        catch (TokErrorNoMatch err)
        {
            /* 
             *   The tokenizer found a character (usually a punctuation
             *   mark) that doesn't fit any of the token rules.  
             */
            DMsg('token error', 'I don\'t understand the punctuation {1}',
                 err.curChar_);

           
            
            
            /* give up on the parse */
            return;
        }

        /* no spelling corrections have been attempted yet */
        local history = new transient SpellingHistory(self);

        /* we're starting with the first command in the string */
        local firstCmd = true;

        /* parse the tokens */
        try
        {
            /* if there are no tokens, simply perform the empty command */
            if (toks.length() == 0)
            {
                /* 
                 *   this counts as a new command, so forget any previous
                 *   question or typo information 
                 */
                question = nil;
                lastTokens = nil;

                /* process an empty command */
                emptyCommand();

                /* we're done */
                return;
            }

            /* check for an OOPS command */
            local lst = oopsCommand.parseTokens(toks, cmdDict);
            if (lst.length() != 0)
            {
                /* this only works if we have an error to correct */
                local ui;
                if (lastTokens == nil
                    || (ui = spellingCorrector.findUnknownWord(lastTokens))
                        == nil)
                {
                    /* OOPS isn't available - throw an error */
                    throw new CantOopsError();
                }

                /* apply the correction, and proceed to parse the result */
                toks = OopsProduction.applyCorrection(lst[1], lastTokens, ui);
            }

            /*   
             *   Parse each predicate in the command line, until we run out
             *   of tokens.  The beginning of a whole new command line is
             *   definitely the beginning of a sentence, so start parsing
             *   with firstCommandPhrase.  
             */
            for (local root = firstCommandPhrase ; toks.length() != 0 ; )
            {
                /* we don't have a parse list yet */
                local cmdLst = nil;

                /* 
                 *   we haven't found a resolution error in a non-command
                 *   parsing yet 
                 */
                local qErr = nil, defErr = nil;

                /* 
                 *   If we have an outstanding question, and it takes
                 *   priority over interpreting input as a new command, try
                 *   parsing the input against the question.  Only do this
                 *   on the first command on the line - a question answer
                 *   has to be the entire input, so if we've already parsed
                 *   earlier commands on the same line, this definitely
                 *   isn't an answer to a past question.  
                 */
                if (firstCmd && question != nil && question.priority)
                {
                    /* try parsing against the Question */
                    local l = question.parseAnswer(toks, cmdDict);

                    /* if it parsed and resolved, this is our command */
                    if (l != nil && l.cmd != nil)
                        cmdLst = l;

                    /* if it parsed but didn't resolved, note the error */
                    if (l != nil)
                        qErr = l.getResErr();
                }

                /* 
                 *   if the question didn't grab it, try parsing as a whole
                 *   new command against the ordinary command grammar
                 */
                if (cmdLst == nil || cmdLst.cmd == nil)
                {
                    cmdLst = new CommandList(
                        root, toks, cmdDict, { p: new Command(p) });
                }

                /* 
                 *   If we didn't find any resolvable commands, and this is
                 *   the first command, check to see if it's an answer to
                 *   an outstanding query.  We only check this if the
                 *   regular grammar parsing fails, because anything that
                 *   looks like a valid new command overrides a past query.
                 *   This is important because some of the short, common
                 *   commands sometimes can look like noun phrases, so we
                 *   explicitly give preference to interpreting these as
                 *   brand new commands.  
                 */
                if (cmdLst.cmd == nil
                    && firstCmd
                    && question != nil
                    && !question.priority)
                {
                    /* try parsing against the Question */
                    local l = question.parseAnswer(toks, cmdDict);

                    /* if it parsed and resolved, this is our command */
                    if (l != nil && l.cmd != nil)
                        cmdLst = l;

                    /* if it parsed but didn't resolved, note the error */
                    if (l != nil)
                        qErr = l.getResErr();
                }

                /*
                 *   If we don't have a command yet, and this is the first
                 *   command on the line, handle it as a conversational command
                 *   if conversation is in progress; otherwise if default
                 *   actions are enabled, check to see if the command looks like
                 *   a single noun phrase.  If so, handle it as the default
                 *   action on the noun.
                 */
                if (cmdLst.cmd == nil
                    && firstCmd)
                {
                    local l;                   
                    
                    
                    /* 
                     *   If a conversation is in progress parse the command line
                     *   as the single topic object phrase of a Say command,
                     *   provided that the first word on the command line
                     *   doesn't match a possible action.
                     */
                    
                    if(gPlayerChar.currentInterlocutor != nil
                       && cmdLst.length == 0 
                       && Q.canTalkTo(gPlayerChar,
                                       gPlayerChar.currentInterlocutor))
                    {
                         l = new CommandList(
                            topicPhrase, toks, cmdDict,
                            { p: new Command(SayAction, p) });
                    }
                    /* 
                     *   If the player char is not in conversation with anyone,
                     *   or the first word of the command matches a possible
                     *   command verb, then try parsing the command line as a
                     *   single direct object phrase for the DefaultAction verb,
                     *   provided defaultActions are enabled (which they aren't
                     *   by default).
                     */
                    else if(defaultActions)                        
                    {
                        l = new CommandList(
                            singleNoun, toks, cmdDict,
                            { p: new Command(DefaultAction, p) });
                    }
                    
                    if(l != nil)   
                    {   
                        /* accept a curable reply */
                        if (l.acceptCurable() != nil)
                            cmdLst = l;
                        
                        /* note any resolution error */
                        defErr = l.getResErr();
                    }
                }
                
                /*
                 *   If we've applied a spelling correction, and the
                 *   command match didn't consume the entire input, make
                 *   sure what's left of the input has a valid parsing as
                 *   another command.  This ensures that we don't get a
                 *   false positive by excessively shortening a command,
                 *   which we can sometimes do by substituting a word like
                 *   "then" for another word.  
                 */
                if (cmdLst.length() != nil
                    && history.hasCorrections())
                {
                    /* get the best available parsing */
                    local c = cmdLst.getBestCmd();

                    /* if it doesn't use all the tokens, check what's left */
                    if (c != nil && c.tokenLen < toks.length())
                    {
                        /* try parsing the next command */
                        local l = commandPhrase.parseTokens(
                            c.nextTokens, cmdDict);

                        /* 
                         *   if that didn't work, invalidate the command by
                         *   substituting an empty command list 
                         */
                        if (l.length() == 0)
                            cmdLst = new CommandList();
                    }
                }
                
                /* 
                 *   If we didn't find a parsing at all, it's a generic "I
                 *   don't understand" error.  If we found a parsing, but
                 *   not a resolution, reject it if it's a spelling
                 *   correction.  We only want completely clean spelling
                 *   corrections, without any errors.
                 */
                if (cmdLst.length() == 0
                    || (history.hasCorrections()
                        && cmdLst.getResErr() != nil
                        && !cmdLst.getResErr().allowOnRespell))
                {
                    /* 
                     *   If we were able to parse the input using one of
                     *   the non-command interpretations, use the
                     *   resolution error from that parsing.  Otherwise, we
                     *   simply can't make any sense of this input, so use
                     *   the generic "I don't understand" error. 
                     */
                    local err = (qErr != nil ? qErr :
                                 defErr != nil ? defErr :
                                 new NotUnderstoodError());
                    
                    /* look for a spelling correction */
                    local newToks = history.checkSpelling(toks, err);
                    if (newToks != nil)
                    {
                        /* parse again with the new tokens */
                        toks = newToks;
                        continue;
                    }

                    /* 
                     *   There's no spelling correction available.  If we've 
                     *   settled on an auto-examine or question error, skip 
                     *   that and go back to "I don't understand" after 
                     *   all.  We don't want to assume Auto-Examine unless we
                     *   actually have something to examine, since we can 
                     *   parse noun phrase grammar out of practically any 
                     *   input.  
                     */
                    if (err is in (defErr, qErr))
                    {
                        /* return to the not-understood error */
                        err = new NotUnderstoodError();
                        
                        /* check spelling again with this error */
                        newToks = history.checkSpelling(toks, err);
                        if (newToks != nil)
                        {
                            /* parse again with the new tokens */
                            toks = newToks;
                            continue;
                        }
                    }
                    
                    /* fail with the error */
                    throw err;
                }

                /* if we found a resolvable command, execute it */
                if (cmdLst.cmd != nil)
                {
                    /* get the winning Command */
                    local cmd = cmdLst.cmd;
                    
                    /* if this command has a pending error, throw it */
                    if (cmd.cmdErr != nil)
                        throw cmd.cmdErr;

                    /* 
                     *   Forget any past question and typo information.
                     *   The new command is either an answer to this
                     *   question, or it's simply ignoring the question; in
                     *   either case, the question is no longer in play for
                     *   future input.  
                     */
                    question = nil;
                    lastTokens = nil;
                    
                    /* note any spelling changes */
                    history.noteSpelling(toks);
                    
                    /* execute the command */
                    cmd.exec();
                    
                    /* start over with a new spelling correction history */
                    history = new transient SpellingHistory(self);
                    
                    /* 
                     *   Set the root grammar production for the next
                     *   predicate.  If the previous command ended the
                     *   sentence, start a new sentence; otherwise, use the
                     *   additional clause syntax. 
                     */
                    root = cmd.endOfSentence
                        ? firstCommandPhrase : commandPhrase;
                    
                    /* we're no longer on the first command in the string */
                    firstCmd = nil;
                    
                    /* go back and parse the remainder of the command line */
                    toks = cmd.nextTokens;
                    continue;
                }

                /*
                 *   We weren't able to resolve any of the parse trees.  If
                 *   one of the errors is "curable", meaning that the
                 *   player can fix it by answering a question, pick the
                 *   first of those, in predicate priority order.
                 *   Otherwise, just pick the first command overall in
                 *   predicate priority order.  In either case, since we
                 *   didn't find any working alternatives, it's time to
                 *   actually show the error and fail the command.  
                 */
                local c = cmdLst.acceptAny();

                /* 
                 *   If the error isn't curable, check for spelling errors,
                 *   time permitting.  Don't bother doing this with a
                 *   curable error, since that will have its own way of
                 *   solving the problem that reflects a better
                 *   understanding of the input than considering it a
                 *   simple typo.  
                 */
                if (!c.cmdErr.curable)
                {
                    /*
                     *   For spelling correction purposes, if this is an
                     *   unmatched noun error, but the command has a misc
                     *   word list and an empty noun phrase, treat this as
                     *   a "not understood" error.  The combination of noun
                     *   phrase errors suggests that we took a word that
                     *   was meant to be part of the verb, and incorrectly
                     *   parsed it as part of a noun phrase, leaving the
                     *   verb structure and other noun phrase incomplete.
                     *   This is really a verb syntax error, not a noun
                     *   phrase error.  
                     */
                    local spellErr = c.cmdErr;
                    if (c.cmdErr.ofKind(UnmatchedNounError)
                        && c.miscWordLists.length() > 0
                        && c.missingNouns > 0)
                        spellErr = new NotUnderstoodError();

                    /* try spelling correction */
                    local newToks = history.checkSpelling(toks, spellErr);

                    /* if that worked, try the corrected command */
                    if (newToks != nil)
                    {
                        /* parse again with the new tokens */
                        toks = newToks;
                        continue;
                    }
                }

                /* re-throw the error that caused the resolution to fail */
                throw c.cmdErr;
            }
        }
        catch (ParseError err)
        {
            /* 
             *   roll back any spelling changes to the last one that
             *   improved matters 
             */
            local h = history.rollback(toks, err);
            toks = h.oldToks;
            err = h.parseError;

            /* 
             *   if this is a curable error, it poses a question, which the
             *   player can answer on the next input 
             */
            if (err.curable)
                question = new ParseErrorQuestion(err);
            
            /* 
             *   If the current error isn't curable, and unknown word
             *   disclosure is enabled, and there's a word in the command
             *   that's not in the dictionary, replace the parsing error
             *   with an unknown word error.  
             */
            local ui;
            if (!err.curable
                && showUnknownWords
                && (ui = spellingCorrector.findUnknownWord(toks)) != nil)
            {
                /* find the misspelled word in the original tokens */
                err = new UnknownWordError(getTokOrig(toks[ui]));
            }
            
            /* 
             *   If the new error isn't an error in an OOPS command, save
             *   the token list for an OOPS command next time out. 
             */
            if (!err.ofKind(OopsError))
                lastTokens = toks;
            
            /* log any spelling changes we kept */
            history.noteSpelling(toks);

            /* display the error we finally decided upon */
            err.display();
        }
        catch (CommandSignal sig)
        {
            /* 
             *   On any command signal we haven't caught so far, simply
             *   stop processing this command line.  
             */
        }
    }

    /*
     *   The token list from the last command, if an error occurred.  This
     *   is the token list that we'll retry if the player enters an OOPS
     *   command.  
     */
    lastTokens = nil

    /*
     *   The outstanding Question object.  When we ask an interactive
     *   question (such as a disambiguation query, a missing noun phrase
     *   query, or a custom question from the game), this is set to the
     *   Question waiting to be answered.  We parse the next command
     *   against the Question to see if it's a reply, and if so we execute
     *   the reply.  
     */
    question = nil

    /*
     *   Execute an empty command line.  The parse() routine calls this
     *   when given a blank command line (i.e., the user simply pressed the
     *   Return key).  By default, we execute a Look Around command if
     *   autoLook is enabled, otherwise we show the "I beg your pardon"
     *   error.
     */
    emptyCommand()
    {
        if (autoLook)
            new Command(Look).exec();
        else
        {
            /* 
             *   The player entered an empty command line (i.e., pressed
             *   Return at the command prompt, without typing anything else
             *   first).  Note that this error can only occur if Auto-Look
             *   is disabled, since otherwise an empty command implicitly
             *   means LOOK AROUND.  
             */
            DMsg(empty command line, 'I beg your pardon?');

        }
    }
    
    /* 
     *   The action to be tried if the parser can't find a verb in the command
     *   line and tries to parse the command line as the single object of a
     *   DefaultAction command instead.
     */
    
    DefaultAction = ExamineOrGoTo
;

/* ------------------------------------------------------------------------ */
/*
 *   Base class for command execution signals.  These allow execution
 *   handlers to terminate execution for the current command line or
 *   portion of the command line.  
 */
class CommandSignal: Exception
;


/* 
 *   Terminate the entire command line.
 */
class ExitCommandLineSignal: CommandSignal
;
    

/* ------------------------------------------------------------------------ */
/*
 *   A CommandList is a set of potential parsings for a given input with a
 *   given grammar.  
 */
class CommandList: object
    /*
     *   new CommandList(prod, toks, dict, wrapper) - construct a new
     *   CommandList object by parsing an input token list.  'prod' is the
     *   GrammarProd to parse against; 'toks' is the token list; 'dict' is
     *   the main parser dictionary; 'wrapper' is a callback function that
     *   maps a parse tree to a Command object.
     *   
     *   new CommandList(Command) - construct a CommandList containing a
     *   single pre-resolved Command object.  
     */
    construct([args])
    {
        /* check which argument list we have */
        if (args.matchProto([GrammarProd, Collection, Dictionary, TypeFuncPtr]))
        {
            /* retrieve the arguments */
            local prod = args[1], toks = args[2], dict = args[3],
                wrapper = args[4];

            /* parse the token list, and map the list to Command objects  */
            cmdLst = prod.parseTokens(toks, dict).mapAll(wrapper);
            
            /* sort in priority order */
            cmdLst = Command.sortList(cmdLst);
            
            /* 
             *   Go through the list, looking for an item with noun phrases we
             *   can resolve.  Take the first item that we can properly
             *   resolve.  
             */
            foreach (local c in cmdLst)
            {
                try
                {
                    /* resolve this phrase */
                    c.resolveNouns();
                    
                    /* success - take this as the result; look no further */
                    cmd = c;
                    break;
                }
                catch(InsufficientNounsError err)
                {
                    c.cmdErr = err;
                    throw err;
                }
                catch(NoneInOwnerError err)
                {
                    c.cmdErr = err;
                    throw err;
                }
                
                catch (ParseError err)
                {
                    /* save the error with the command */
                    c.cmdErr = err;
                    
                    /* 
                     *   That didn't resolve correctly.  But don't actually
                     *   show the error message yet; instead, continue through
                     *   the list to see if we can find another alternative
                     *   that we can resolve.
                     *   
                     *   If it's the first curable error we've seen, note it. 
                     */
                    if (err.curable && curable == nil)
                        curable = c;
                }
            }
        }
        else if (args.matchProto([Command]))
        {
            /* get the command - it's the single list entry */
            cmd = args[1];
            cmdLst = [cmd];
        }
        else if (args.matchProto([]))
        {
            /* empty command list */
            cmd = nil;
            cmdLst = [];
        }
        else
            throw new ArgumentMismatchError();
    }

    /* number of parsings in the list */
    length() { return cmdLst.length(); }

    /*
     *   Accept a curable resolution as the actual resolution.  If we don't
     *   have an error-free resolution, we'll set 'cmd' to the curable
     *   resolution.  Returns true if we have any resolution, nil if not.  
     */
    acceptCurable()
    {
        /* if we don't have an error-free resolution, accept a curable one */
        if (cmd == nil)
            cmd = curable;

        /* indicate whether we have a resolution now */
        return cmd;
    }

    /*
     *   Accept ANY command, with or without a resolution error, curable or
     *   not.  We'll take the error-free resolution if we have one,
     *   otherwise the resolution with a curable error, otherwise just the
     *   first parsing in priority order. 
     */
    acceptAny()
    {
        /* accept the best command, and return it */
        return cmd = getBestCmd();
    }

    /*
     *   Get the most promising command from the available parsings.  This
     *   returns the first successfully resolved command in priority order,
     *   if any; otherwise the first command with a curable error, if any;
     *   otherwise the first command in priority order.  
     */
    getBestCmd()
    {
        /* if we have a parsed and resolved command, return it */
        if (cmd != nil)
            return cmd;

        /* if we have a curable command, return it */
        if (curable != nil)
            return curable;

        /* if we have any parsing at all, return the first one */
        if (cmdLst.length() > 0)
            return cmdLst[1];

        /* we don't have any parsing */
        return nil;
    }

    /*
     *   Get the resolution error, if any.  If we parsed but didn't
     *   resolve, this returns the error from the first parsing in priority
     *   order.  
     */
    getResErr()
    {
        /* if we resolved a command, return any error from it */
        if (cmd != nil)
            return cmd.cmdErr;

        /* if we have a curable error, return it */
        if (curable != nil)
            return curable.cmdErr;

        /* otherwise, return the first item with a cmdErr */
        local c = cmdLst.valWhich({ c: c.cmdErr != nil });
        return (c != nil ? c.cmdErr : nil);
    }

    /* our list of Command objects */
    cmdLst = []

    /* 
     *   Our resolved Command.  This is the first parsing in our list that
     *   (in priority order) we were able to resolve with no errors.  
     */
    cmd = nil

    /* 
     *   Our semi-resolved Command.  When we can't find a command that
     *   resolves without errors, we'll set this to the first one (in
     *   priority order) that resolves with a curable error.  
     */
    curable = nil
;


/* ------------------------------------------------------------------------ */
/*
 *   A Question is an interactive question we ask the player via the
 *   regular command line.  The player then has the option to answer the
 *   question, or to ignore the question and enter a new command.
 *   
 *   The parser uses Question objects internally to handle certain errors
 *   that the player can fix by entering additional information, such as
 *   disambiguation queries and missing noun phrase queries.  Games can use
 *   Question objects for other, custom interactions.
 *   
 *   The basic Question object is incomplete - you have to subclass it to
 *   get a functional question handler.  In particular, you must provide a
 *   parseAnswer() routine that parses the reply and creates a Command to
 *   carry out the action of answering the question.  
 */
class Question: object
    /*
     *   Priority: Should the answer be parsed before checking for a
     *   regular command entry?  If this is true, the parser will try
     *   parsing the player's input as an answer to this question BEFORE it
     *   tries parsing the input as a regular command.  If the answer
     *   parses, we'll assume it really is an answer to the question, and
     *   we won't even try parsing it as a new command.
     *   
     *   For disambiguation and missing noun queries, the parser only
     *   parses question replies AFTER parsing regular commands.  Replies
     *   to these questions are frequently very short, abbreviated noun
     *   phrases - maybe just a single adjective or noun.  It's fairly
     *   common for there be at least a few nouns that are the same as
     *   verbs in the game, so the input after a disambiguation or missing
     *   noun reply can often be interpreted equally well as a new verb or
     *   as a reply to the question.  There's probably no theoretical basis
     *   for choosing one over the other when this happens, but in practice
     *   it seems that it's usually better to treat the reply as a new
     *   command.  So, by default we set this property to nil, to give
     *   priority to a new command.
     *   
     *   Custom questions posed by the game might want to give higher
     *   priority to the answer interpretation, though.  Yes/No questions
     *   in particular will probably want to do this, because otherwise the
     *   parser would take the answer as a conversational overture to any
     *   nearby NPC.  
     */
    priority = nil
    
    /*
     *   Parse the answer.  'toks' is the token list of the user's input,
     *   and 'dict' is the main parser Dictionary object.
     *   
     *   If the input does look like a valid answer to the question,
     *   returns a CommandList with the parsed reply.  If not, returns nil,
     *   in which case the parser will continue trying to parse the input
     *   as a whole new command.
     *   
     *   By default, we simply return nil.  Subclasses/instances must
     *   override this to provide the custom answer parsing.  
     */
    parseAnswer(toks, dict) { return nil; }

    /* the answer template */
    answerTemplate = nil
;

/*
 *   A GramQuestion is a question handler that parses an answer using a
 *   grammar rule.
 */
class GramQuestion: Question
    /*
     *   Create a simple question.  'prod' is the root GrammarProd to use
     *   for parsing the reply.  'func' is a callback function that carries
     *   out the action of the answering the question.  'func' is invoked
     *   with a single argument giving the Command object representing the
     *   answer; you can get the match tree from the Command if you need
     *   the parsed form of the answer input.  
     */
    construct(prod, func)
    {
        answerProd = prod;
        answerFunc = func;
    }

    /*
     *   Parse the answer.  We'll match the token list against the grammar
     *   rule.  If we find a match, we'll call makeCommand() to create the
     *   command to carry out the action of answering the question.  
     */
    parseAnswer(toks, dict)
    {
        /* try parsing against our grammar rule */
        return new CommandList(
            answerProd, toks, dict, { p: makeCommand(p) });
    }

    /*
     *   Create a Command object for a successful grammar match.  'prod' is
     *   the root match object of the grammar match.  This returns a
     *   suitable Command that carries out the action of answering the
     *   question.  
     */
    makeCommand(prod) { return new FuncCommand(prod, answerFunc); }

    /* the GrammarProd rule that we use to parse the answer */
    answerProd = nil

    /* the callback function that carries out the reply action */
    answerFunc = nil
;

/*
 *   A YesNoQuestion is a simple subclass of Question for asking
 *   interactive questions with Yes or No answers. 
 */
class YesNoQuestion: GramQuestion
    /*
     *   Create - 'func' is the callback function to invoke on answering
     *   the question.  This is invoked with one argument, true if the
     *   answer was Yes, nil if the answer was No.  
     */
    construct(func)
    {
        /* 
         *   Parse our answer against the simple yes-or-no grammar.  To
         *   execute the answer, call the user's callback, providing the
         *   yes/no result from the Command.  The yes-or-no production sets
         *   the yesOrNoAnswer property in the Command during the build
         *   process.  
         */
        inherited(yesOrNoPhrase, { cmd: func(cmd.yesOrNoAnswer) });
    }

    /* 
     *   parse Yes/No replies ahead of new commands, since we'd otherwise
     *   never get an answer - the parser would always match the reply to a
     *   conversational verb instead 
     */
    priority = true
;

/*
 *   A RexQuestion is a simple subclass of Question for parsing answers
 *   with regular expressions. 
 */
class RexQuestion: Question
    /*
     *   Create - 'pat' is the regular expression pattern, as either a
     *   string or a RexPattern object.  We'll parse an answer simply by
     *   matching it against the regular expression; if we match, we'll
     *   take it as an answer.  'func' is a callback function that we'll
     *   call to carry out the action of answering the question.  We'll
     *   invoke this with one argument giving the literal text of the
     *   input.  
     */
    construct(pat, func)
    {
        answerPat = pat;
        answerFunc = func;
    }

    parseAnswer(toks, dict)
    {
        /* reconstruct the string input */
        local str = cmdTokenizer.buildOrigText(toks);

        /* check for a match to our pattern */
        if (rexMatch(answerPat, str,) != nil)
        {
            /* set up a single-entry command list for the answer */
            return new CommandList(new FuncCommand(
                nil, { cmd: answerFunc(str) }));
        }
        else
        {
            /* no match */
            return nil;
        }
    }

    /* the regular expression pattern to match */
    answerPat = nil

    /* the callback to invoke on answering */
    answerFunc = nil
;

/*
 *   An ErrorQuestion is a subclass of Question for curable parsing errors.
 */
class ParseErrorQuestion: Question
    construct(err)
    {
        /* remember the ParseError object */
        self.err = err;
    }

    parseAnswer(toks, dict)
    {
        /* ask the error to parse the response */
        return err.tryCuring(toks, dict);
    }

    /* the curable ParseError that posed the question */
    err = nil
;


/* ------------------------------------------------------------------------ */
/*
 *   A Distinguisher is an abstract parser object that represents one way
 *   that we can tell two objects apart, both in the name we display and in
 *   command input.
 *   
 *   Note that this class is designed primarily for the parser's internal
 *   use, to facilitate some bookkeeping that we have to do during
 *   disambiguation.  It's not really designed as an extensibility
 *   mechanism, because it's not usually enough to just add a new instance:
 *   you usually also have to add grammar for whatever new phrasing the new
 *   distinguisher represents, plus object resolution code to handle the
 *   new form of qualification.  
 */
class Distinguisher: object
    /* 
     *   Sorting order.  The parser sorts the master list of distinguishers
     *   in ascending order of this value to determine the order of
     *   application.  
     */
    sortOrder = 0

    /*
     *   Compare two objects for equivalence under this distinguisher.
     *   Returns true if the objects are equivalent, nil others. 
     */
    equal(a, b) { return nil; }

    /* 
     *   Is this distinguisher applicable to the given object?  Some
     *   distinguishers can only apply to certain objects.  For example, a
     *   Lit/Unlit distinguisher can only be applied to objects with that
     *   state variable, because there's no vocabulary that we can add to
     *   an object without the variable.  (We can talk about "lit" and
     *   "unlit" matches, but we don't have any standard vocabulary to talk
     *   about "unlightable" matches.)  
     */
    appliesTo(obj) { return true; }

    /*
     *   Apply the distinguisher.  Returns a DistResult object with the
     *   results.  
     */
    apply(lst)
    {
        /* create the results object */
        local r = new DistResult(self);

        /* set up the list of applicable objects */
        r.appliesTo = lst.subset({ obj: appliesTo(obj) });

        /* make a to-do vector, starting with all applicable items */
        local toDo = new Vector(10, r.appliesTo);

        /* process each item in the to-do list */
        while (toDo.length() > 0)
        {
            /* pop the last item */
            local obj = toDo.pop();

            /* start a partition list for this item and its equivalents */
            local sv = new Vector(10);

            /* start the partition with the current object */
            sv.append(obj);

            /* add the new partition to the partition list */
            r.partitioned.append(sv);

            /* scan the to-do list for items equivalent to obj */
            for (local i = toDo.length() ; i > 0 ; --i)
            {
                /* get this item and check for equivalence to obj */
                local obj2 = toDo[i];
                if (equal(obj, obj2))
                {
                    /* it's equivalent to obj, so add it to obj's partition */
                    sv.append(obj2);

                    /* it's been processed; remove it from the to-do list */
                    toDo.removeElementAt(i);
                }
            }
        }

        /* return the result object */
        return r;
    }

    /* class property: master list of all distinguishers */
    all = []

    /* during initialization, build the master list */
    classInit()
    {
        /* add each instance to the master list */
        forEachInstance(Distinguisher, {d: all += d});

        /* arrange by sortOrder */
        all = all.sort(SortAsc, {a, b: a.sortOrder - b.sortOrder});
    }

    /* make sure the StateDistinguisher instances are constructed first */
    classInitFirst = [StateDistinguisher]

    /*
     *   Class method: generate distinguishing names for a list of objects.
     *   This generates names that distinguish the objects from one
     *   another, by applying as many Distinguishers as needed to come up
     *   with unique names.
     *   
     *   If 'article' is true, we'll use a definite or indefinite article,
     *   as appropriate: definite if the name we settle upon uniquely
     *   identifies the object within the list, indefinite if not.  If
     *   'article' is nil, the names don't have articles at all.
     *   
     *   Returns a list of [name, [objects]] sublists.  The name is a
     *   string giving the distinguished name; the [objects] sub-sublist is
     *   a list of the objects known under that name.  
     */
    getNames(objs, article)
    {
        /* start with an empty result list */
        local names = new Vector(objs.length());

        /* start with an empty list of distinguisher results */
        local dres = new Vector(Distinguisher.all.length());

        /* apply each distinguisher to our objects, saving the results */
        foreach (local d in Distinguisher.all)
            dres.append(d.apply(objs));

        /* find the distinguishing characteristics for each object */
        while (objs.length() != 0)
        {
            /* treat the to-do list as a stack: pop an object */
            local obj = objs.pop();

            /* get the subset of dist results that apply to this object */
            local ores = dres.subset({ r: r.appliesTo.indexOf(obj) != nil });

            /*
             *   What we're after is the minimum set of distinguishers that
             *   can tell this object apart from as many of the others as
             *   possible.
             *   
             *   In the best case, there's a single distinguisher that can
             *   pick out this object uniquely.  For example, if this is
             *   the lit match, and all the other matches are unlit, the
             *   Lit/Unlit State distinguisher is all we need: 'lit'
             *   uniquely identifies this object among our set.  If that's
             *   the case, obj will appear in the Lit/Unlit list in its own
             *   partition, with no other objects.
             *   
             *   It might be that there's no one distinguisher that can
             *   tell obj apart from all of the others.  But perhaps a
             *   combination of two distinguishers can: perhaps obj is one
             *   of two lit matches, and one of two matches belonging to
             *   Bob, but it's the only lit match belonging to Bob.  We'd
             *   thus find obj in two partitions of two objects each;
             *   intersecting the two will yield a list with just one
             *   element, so we'd get down to a unique object again.
             *   
             *   We might not ever get down to a single-object partition,
             *   even after combining several distinguishers, since we
             *   might be truly indistinguishable from one or more other
             *   objects.  In such a case, we'll have to group the objects
             *   and ask if the player means "*a* lit match of Bob's", say.
             *   
             *   In any case, our fastest route to the smallest set is to
             *   start with the smallest set, and intersect against larger
             *   sets until we get down to one object or run out of other
             *   sets to intersect.  So start by sorting the results by the
             *   size of the partition in which obj appears, smallest to
             *   largest.  
             */
            ores.sort(SortAsc, new function(a, b)
            {
                /* sort by partition size */
                local asiz = a.partSize(obj);
                local bsiz = b.partSize(obj);

                /* if they differ, sort according to the relative sizes */
                if (asiz != bsiz)
                    return asiz - bsiz;

                /* same size partitions; sort by Distinguisher order */
                return a.distinguisher.sortOrder - b.distinguisher.sortOrder;
            });

            /* we haven't used any distinguishers yet */
            local used = new Vector(10);

            /* 
             *   Start with the first distinguisher in the list, and its
             *   initial set.  Note that we're guaranteed to have at least
             *   one result in the list, since the basic name distinguisher
             *   applies to everything.  
             */
            used.append(ores[1].distinguisher);
            local rem = ores[1].partition(obj).toList();

            /* 
             *   now apply additional distinguishers until we get the set
             *   down to one object, or run out of distinguishers 
             */
            for (local i = 2, local olen = ores.length() ;
                 rem.length() > 1 && i <= olen ; ++i)
            {
                /* 
                 *   figure the intersection of this distinguisher
                 *   partition with the remaining set 
                 */
                local rcur = ores[i];
                local isect = rem.intersect(rcur.partition(obj).toList());

                /* 
                 *   If that reduced the set size, keep the result.  Ignore
                 *   distinguishers that don't reduce the set size, because
                 *   they don't help - they'd just add words to the
                 *   generated name without helping to tell things apart.  
                 */
                if (isect.length() < rem.length())
                {
                    /* keep the reduced list */
                    rem = isect;

                    /* note that we used this distinguisher */
                    used.append(rcur.distinguisher);
                }
            }

            /* 
             *   We've thrown out as many distinguishable items as
             *   possible, and in the process we've built a list of the
             *   distinguishing characteristics that we needed in order to
             *   tell this object apart from the others.  Generate the
             *   name, based on that list of characteristics.  If we
             *   whittled the set size down to a single object, use a
             *   definite article; otherwise, we have a group of
             *   indistinguishable objects, so use an indefinite article to
             *   refer to an arbitrary one of these.  
             */
            local rlen = rem.length();
            local nm = obj.distinguishedName(
                article ? (rlen == 1 ? Definite : Indefinite) : Unqualified,
                used);

            /* 
             *   This name covers the whole group, so remove all of the of
             *   additional objects from the to-do list.  (We've already
             *   removed the first one, so don't waste time looking for it
             *   again.)  
             */
            for (local i = 2 ; i <= rlen ; ++i)
                objs.removeElement(rem[i]);

            /* append this name result */
            names.append([nm, rem]);
        }

        /* return the name list */
        return names;
    }
;

/*
 *   Result object from applying a Distinguisher to a set of objects. 
 */
class DistResult: object
    construct(dist)
    {
        /* remember the distinguisher */
        distinguisher = dist;

        /* set up a vector for the partition list */
        partitioned = new Vector(10);
    }

    /* get the partition in which 'obj' appears */
    partition(obj)
    {
        return partitioned.valWhich({ p: p.indexOf(obj) != nil });
    }

    /* get the size of the partition in which 'obj' appears */
    partSize(obj)
    {
        return partition(obj).length();
    }

    /* the objects that the distinguisher applies to */
    appliesTo = []

    /* 
     *   The partitioned list of objects.  This is a list of lists.  Each
     *   sublist is a group of objects we can't distinguish from one
     *   another.  Each object in appliesTo appears once in a sublist, and
     *   each object in a sublist appears in appliesTo.  
     */
    partitioned = []

    /* the Distinguisher that these results come from */
    distinguisher = nil
;

/*
 *   The basic name distinguisher distinguishes objects by their base
 *   names.  This is the first distinguisher we apply, since the name is
 *   always the easiest way to tell objects apart in parsing.  
 */
nameDistinguisher: Distinguisher
    sortOrder = 100
    equal(a, b) { return a.name == b.name; }
;

/*
 *   The disambiguation name distinguisher.  This distinguishes objects by
 *   their disambiguation names.  We apply this immediately after the basic
 *   name distinguisher, since the disambiguation name is a custom name
 *   provided by the author for the express purpose of distinguishing the
 *   object in parsing.  
 */
disambigNameDistinguisher: Distinguisher
    sortOrder = 200
    equal(a, b) { return a.disambigName == b.disambigName; }
;

/*
 *   The class for state distinguishers.  A state distinguisher tells
 *   objects apart based on their having distinct current values for a
 *   given state.  During preinit, we create a separate instance of this
 *   for each State object in the game.  
 */
class StateDistinguisher: Distinguisher
    sortOrder = 300

    /* we distinguish based on each object's current value for the state */
    equal(a, b) { return a.(state.stateProp) == b.(state.stateProp); }

    /* we only apply to objects that have our state variable */
    appliesTo(obj) { return state.appliesTo(obj); }
    
    /* build from a State */
    construct(st)
    {
        /* remember the state object */
        state = st;
    }

    /* during preinit, build an instance for each State */
    classInit()
    {
        forEachInstance(State, {st: stateList += new StateDistinguisher(st)});
    }

    /* the State this distinguisher tests */
    state = nil

    /* class property: the list of state distinguisher instances */
    stateList = []
;


/*
 *   Owner distinguisher.  This tells objects apart based on their nominal
 *   owners (and only applies to objects with nominal owners at all).  
 */
ownerDistinguisher: Distinguisher
    sortOrder = 400
    appliesto(obj) { return obj.nominalOwner() != nil; }
    equal(a, b) { return a.nominalOwner() == b.nominalOwner(); }
;

/*
 *   Location distinguisher.  This tells objects apart based on their
 *   immediate containers. 
 */
locationDistinguisher: Distinguisher
    sortOrder = 500
    equal(a, b) { return a.location == b.location; }
;

/*
 *   Contents distinguisher.  This tells objects apart based on their
 *   nominal contents (and only applies to objects with nominal contents at
 *   all).  Note that we're interested in the *names* of the contents, so
 *   even if two objects have different contents objects, they're still
 *   considered equal if the contents' names match.  (E.g., two "buckets of
 *   water" are indistinguishable, even if the contents are two distinct
 *   "water" objects.  But "bucket of water" and "bucket of fish" are
 *   distinguishable.)  
 */
contentsDistinguisher: Distinguisher
    sortOrder = 600
    appliesTo(obj) { return obj.distinguishByContents != nil; }
    equal(a, b)
    {
        local ac = a.nominalContents(), bc = b.nominalContents();
        return (ac != nil ? ac.name : nil) == (bc != nil ? bc.name : nil);
    }
;
    

/* ------------------------------------------------------------------------ */
/*
 *   A NounPhrase object represents a noun phrase within a command line.
 *   This class handles the mapping from the text of the noun phrase in the
 *   input to the game-world objects that the noun phrase refers to.
 *   
 *   This object encompasses a core noun phrase plus all of its qualifiers.
 *   Qualifiers can themselves be noun phrases: possessives, locationals,
 *   and contents phrases contain subsidiary noun phrases, so we represent
 *   these qualifiers with subsidiary NounPhrase objects.  
 */
class NounPhrase: object
    /* create */
    construct(parent, prod)
    {
        /* 
         *   remember the parent NounPhrase and the grammar production
         *   match object that's the source of the noun phrase
         */
        self.parent = parent;
        self.prod = self.coreProd = prod;
    }

    /* clone - create a modifiable copy based on this original noun phrase */
    clone()
    {
        /* create a new object with my same property values */
        local cl = createClone();

        /* make safe copies of any vectors */
        foreach (local p in cl.getPropList())
        {
            local v;
            if (cl.propType(p) == TypeObject && (v = cl.(p)).ofKind(Vector))
                cl.(p) = new Vector(v.length(), v);
        }

        /* return the clone */
        return cl;
    }

    /* 
     *   By default, use the original input text of my "core" production as
     *   the name we show for this noun phrase in error messages.  The core
     *   production is the noun phrase minus any qualifiers (articles,
     *   possessives, locational phrases, etc).
     *   
     *   As we successfully resolve qualifiers, we'll expand this to
     *   include the qualifying phrases.  Any error we find after resolving
     *   a qualifier will necessary apply to the qualified form, so we want
     *   to include the qualifier in any error message.
     *   
     *   For example, if the original phrase is BUCKET OF FISH ON TABLE,
     *   we'll start out with the core phrase of BUCKET.  We'll next
     *   resolve the contents qualifier, OF FISH.  Assuming that we find a
     *   BUCKET OF FISH, that becomes the new error name.  If we then fail
     *   to find such an object ON TABLE, we'll be able to report that
     *   there's no BUCKET OF FISH on the table.  This is better than
     *   reporting that we don't see any BUCKET on the table, because there
     *   could in fact be a different bucket on the table.  
     */
    errName = (errNameProd.getText())

    /* the source of the error name is initially the core production */
    errNameProd = (coreProd)

    /*
     *   Expand the error-message name to include the given qualifier.
     *   We'll find the common parent of the core production and the given
     *   qualifier's production, and use its text as the new error name. 
     */
    expandErrName(np)
    {
        /* 
         *   look for the common parent of 'np' and the current error name
         *   source 
         */
        for (local prod = np.prod ; prod != nil ; prod = prod.parent)
        {
            /* 
             *   if this is also a parent of errNameProd, we've found the
             *   common parent 
             */
            if (prod == errNameProd || errNameProd.isChildOf(prod))
            {
                /* establish this as the new error name source */
                errNameProd = prod;

                /* no need to keep looking */
                break;
            }
        }
    }

    /*
     *   Does this NounPhrase contain the given NounPhrase?  Returns true
     *   if NounPhrase is self, or one of our qualifier noun phrases
     *   contains it. 
     */
    contains(np)
    {
        return (np == self
                || (possQual != nil && possQual.contains(np))
                || (locQual != nil && locQual.contains(np))
                || (exclusions != nil
                    && exclusions.indexWhich({ x: x.contains(np) }) != nil));
    }
    
    /*
     *   Get the list of objects matching the vocabulary words in our noun
     *   phrase.  Populates our 'matches' property with a vector of matching
     *   objects.  This doesn't look at any of our qualifiers, or attempt
     *   to disambiguate contextually; it simply finds everything in scope
     *   that the noun phrase could refer to.  
     */
    matchVocab(cmd)
    {
        /* start with an empty vector */
        local v = new Vector(32);

        /* get the current scope list */
//        local scope = World.scope;
        
        
        cmd.action.buildScopeList();
        local scope = cmd.action.scopeList;

        /* check what kind of phrase we have */
        if (pronoun != nil)
        {
            /* it's a pronoun - resolved based on the antecedent */
            addMatches(v, pronoun.resolve(), 0);

            /* if there are no antecedents, flag the error */
            if (v.length() == 0)
                throw new NoAntecedentError(self, pronoun);

            /* filter for in-scope objects (or reflexive placeholders) */
            v = v.subset(
                { m: m.obj.ofKind(Pronoun) || scope.find(m.obj) });

            /* if that leaves nothing, flag the error */
            if (v.length() == 0)
                throw new AntecedentScopeError(cmd, self, pronoun);

        }
        else if (determiner == All && tokens == [])
        {
            /* ALL - use everything in scope applicable to the verb */
            addMatches(v, cmd.action.getAll(cmd, role), 0);
            cmd.matchedAll = true;
        }
        else
        {
            /* 
             *   It's a named object.  Our 'tokens' property is a list of
             *   the words in the noun phrase in the user input.  Match it
             *   against the objects in physical scope.
             */
            v.appendAll(matchNameScope(cmd, scope));
        }

        /* save the match list so far */
        matches = v;

        /* if we have a contents qualifier, match its vocabulary */
        if (contQual != nil)
        {
            /* match vocabulary */
            contQual.matchVocab(cmd);

            /* apply the qualifier to keep only matching items */
            contQual.applyContQual();

            /* if that empties our list, flag it */
            if (matches.length() == 0)
                throw new NoneWithContentsError(cmd, self, contQual);

            /* 
             *   Expand the error text name to include the contents
             *   qualifier, since any subsequent failure to match will be
             *   against the result of this qualification.  For example, if
             *   the phrase is BUCKET OF FISH ON TABLE, we've now limited
             *   the scope to just BUCKET OF FISH, so if we fail to find
             *   such an object on the table it'll be because there's no
             *   BUCKET OF FISH on the table, not because there's simply no
             *   BUCKET.  
             */
            expandErrName(contQual);
        }

        /* if we have a possessive qualifier, apply it */
        if (possQual != nil)
        {
            /* match vocabulary for the possessive phrase */
            possQual.matchVocabPoss(cmd);

            /* 
             *   apply the qualifier, filtering out things not owned by the
             *   object named in the qualifier 
             */
            possQual.applyPossessive();

            /* if that empties our list, flag it */
            if (matches.length() == 0)
                throw new NoneInOwnerError(cmd, self, possQual);

            /* expand the error text to include the possessive qualifier */
            expandErrName(possQual);
        }

        /* if we have a locational qualifier, match its vocabulary */
        if (locQual != nil)
        {
            /* match vocabulary */
            locQual.matchVocab(cmd);

            /* apply the qualifier to keep only properly located items */
            locQual.applyLocational();

            /* if that empties our list, flag it */
            if (matches.length() == 0)
                throw new NoneInLocationError(cmd, self, locQual);

            /* expand the error name to include the locational */
            expandErrName(locQual);
        }

        /* if there's an exclusion list, apply it */
        if (exclusions != nil)
            exclusions.forEach({ x: x.applyExclusion(cmd) });
    }

    /*
     *   Add matching objects to a match vector.  'lst' can be a list or
     *   vector of objects, or a single object.  'match' is the MatchXxx
     *   flag value returned from the object name match, if applicable.  
     */
    addMatches(vec, lst, match)
    {
        /* ignore nil */
        if (lst == nil)
            return;

        /* wrap each item in an NPMatch object and add it to the vector */
        vec.appendAll(valToList(lst).mapAll({ obj: new NPMatch(self, obj, match) }));
    }

    /*
     *   Find the vocabulary matches for a given noun phrase within a given
     *   scope list.  Add all of the matches to the given vector.  
     */
    matchNameScope(cmd, scope)
    {
        /* set up a vector for the results */
        local v = new Vector(32);
        
        /*
         *   Run through the scope list and ask each object if it matches
         *   the noun phrase.  Keep the ones that match.  
         */
        foreach (local obj in scope)
        {
            /* ask this object if it matches */
            local match = obj.matchName(tokens);
            
            /* if it matches, include it in the results */
            if (match)
                v.append(new NPMatch(self, obj, match));
        }

        /*
         *   Now narrow the list according to the match strength.  Only
         *   keep the matches that have the maximum strength of the list.
         */
        if (v.length() > 0)
        {
            /* sort in descending order of strength */
            v.sort(SortDesc, { a, b: a.strength - b.strength });

            /* 
             *   discard everything that doesn't match the highest strength
             *   (which is the first element's strength, since we've sorted
             *   in descending order) 
             */
            v = v.subset({ a: a.strength == v[1].strength });
        }
        else
        {
            /* the list is empty - complain about it */
            throw new UnmatchedNounError(cmd, self);
        }

        /* return the list */
        return v;
    }

    /*
     *   Match vocabulary for a possessive qualifier phrase.
     *   
     *   Possessive matching has somewhat different rules than for ordinary
     *   noun phrases.
     *   
     *   First, possessive pronouns (HIS, HER, ITS, THEIR) *can* act like
     *   reflexives, in that they can refer back to earlier clauses in the
     *   same predicate: ASK BOB ABOUT HIS MOTHER.  However, they can also
     *   refer to previous commands: SEARCH BOB; TAKE HIS WALLET.  The
     *   deciding factor is whether or not there's an earlier noun phrase
     *   in the command that matches in gender and number; if so, we use
     *   the reflexive meaning, otherwise we use the external referent.
     *   
     *   Second, the scope for ordinary noun phrases has to be expanded to
     *   include the owners of the objects in scope.  If we have a wallet
     *   that we know belongs to Bob, we should be able to refer to it as
     *   "Bob's wallet" whether or not Bob himself is in scope.  So, for
     *   the purposes of the possessive, Bob is in scope even if he
     *   wouldn't be for an ordinary noun phrase.  
     */
    matchVocabPoss(cmd)
    {
        /* start with an empty vector */
        local v = matches = new Vector(32);

        /* check what kind of phrase we have */
        if (pronoun != nil)
        {
            /* 
             *   It's a possessive pronoun (HIS, HER, ITS, etc).
             *   Possessive pronouns can refer back to something in the
             *   same sentence (ASK BOB ABOUT HIS WALLET) or to earlier
             *   commands (SEARCH BOB; TAKE HIS WALLET).
             *   
             *   If it's a second-person possessive (YOUR), and there's an
             *   addressee actor, it refers to the actor.  For example,
             *   "Bob, give me your wallet".
             *   
             *   Look at the preceding noun phrases in the predicate to see
             *   if we can find an object that matches this pronoun.  If
             *   so, use it as the antecedent.  If not, use the regular
             *   antecedent.  
             */
            local done = nil;
            cmd.forEachNP(new function(np)
            {
                /* if we've already finished, ignore this noun phrase */
                if (done)
                    return;

                /* 
                 *   if this is our parent, stop looking - pronoun
                 *   references of this sort are always back references 
                 */
                if (np == parent)
                {
                    done = true;
                    return;
                }

                /* 
                 *   If this is the addressee actor, and we have a
                 *   second-person possessive pronoun (YOUR), the pronoun
                 *   refers to the actor. 
                 */
                if (np.role == ActorRole && pronoun.person == 2)
                {
                    v.appendAll(np.matches);
                    done = true;
                    return;
                }

                /* check for matches to this pronoun in this match list */
                local s = np.matches.subset(
                    { o: pronoun.matchObj(o.obj) });

                /* 
                 *   if we found any matches, use them, and stop looking -
                 *   we only want to use the nearest match 
                 */
                if (s.length() != 0)
                {
                    v.appendAll(s);
                    done = true;
                }
            });

            /* 
             *   if we didn't find any matches, use the antecedent from a
             *   previous command, if available 
             */
            if (v.length() == 0)
                v.appendAll(pronoun.resolve().mapAll({
                    x: new NPMatch(self, x, 0) }));
        }
        else
        {
            /* 
             *   It's a named object.  We need an expanded scope list that
             *   includes the owners of the objects referred to by the
             *   underlying noun phrase that we qualify.  
             */
            local expScope = new Vector(32);
            foreach (local obj in parent.matches)
            {
                /* 
                 *   if this object has an owner or owners, add it/them to
                 *   the expanded scope list 
                 */
                local owner = obj.obj.owner;
                if (owner != nil)
                    expScope.appendAll(owner);
            }

            /* add the objects in scope, filtering out duplicates */
            expScope.appendUnique(World.scope.toList());

            /* now build the match list using the expanded scope */
            v.appendAll(matchNameScope(cmd, expScope));
        }

        /* 
         *   a possessive qualifier can itself have a possessive qualifier
         *   (BOB'S MOTHER'S HAT), so go resolve that as well 
         */
        if (possQual != nil)
            possQual.matchVocabPoss(cmd);
    }

    /*
     *   Apply this possessive phrase's qualification.  This filters the
     *   underlying (parent) noun list to keep only objects owned by the
     *   object(s) named in this noun phrase.  
     */
    applyPossessive()
    {
        /* 
         *   First, do "reverse" filtering: consider only owners who own
         *   something that's in the underlying noun list.  For example, if
         *   there are two guards present, but only one of them is carrying
         *   a sword, GUARD'S SWORD must refer to the guard who's carrying
         *   a sword.
         *   
         *   (Take a subset of our own objects, keeping each object 'o'
         *   where there's something in the parent list owned by 'o'.  That
         *   is, there's an object 'p' in the parent list where 'p' is
         *   owned by 'o'.)  
         */
        local m = matches.subset(
            { o: parent.matches.indexWhich(
                { p: p.obj.ownedBy(o.obj) }) != nil });

        /* if the reverse filter didn't rule everything out, apply it */
        if (m.length() > 0)
            matches = m;
        
        /* next, apply any possessive qualifier of my own */
        if (possQual != nil)
            possQual.applyPossessive();

        /* filter parent objects not owned by anything in my list */
        parent.matches = parent.matches.subset(
            { p: matches.indexWhich(
                { o: p.obj.ownedBy(o.obj) }) != nil });
    }

    /*
     *   Apply this contents qualifier phrase's qualification.  This
     *   filters the underlying (parent) noun list to keep only objects
     *   that contain the object(s) named in this noun list.  
     */
    applyContQual()
    {
        /* 
         *   First, do the reverse filtering, to keep only objects that
         *   could be inside objects in the underlying list.  
         */
        local m = matches.subset(
            { o: parent.matches.indexWhich(
                { p: o.obj.isChild(p.obj, nil) }) != nil });

        /* if that didn't rule everything out, apply the filter */
        if (m.length() > 0)
            matches = m;

        /* next, apply any locational qualifier of my own */
        if (contQual != nil)
            contQual.applyContQual();

        /* filter parent objects not containing anything in my list */
        parent.matches = parent.matches.subset(
            { p: matches.indexWhich(
                { o: o.obj.isChild(p.obj, nil) }) != nil });
    }
    
    /*
     *   Apply this locational phrase's qualification.  This filters the
     *   underlying (parent) noun list to keep only objects located within
     *   the object(s) named in this noun phrase.  
     */
    applyLocational()
    {
        /* 
         *   First, do the reverse filtering, to keep only objects that
         *   could contain objects in the underlying list. 
         */
        local m = matches.subset(
            { o: parent.matches.indexWhich(
                { p: p.obj.isChild(o.obj, locType) }) != nil });

        /* if that didn't rule everything out, apply the filter */
        if (m.length() > 0)
            matches = m;

        /* next, apply any locational qualifier of my own */
        if (locQual != nil)
            locQual.applyLocational();

        /* first, try limiting to items DIRECTLY in the location */
        m = parent.matches.subset(
            { p: matches.indexWhich(
                { o: p.obj.isDirectChild(o.obj, locType) }) != nil });

        /* if there weren't any, try items indirectly in the location */
        if (m.length() == 0)
            m = parent.matches.subset(
                { p: matches.indexWhich(
                    { o: p.obj.isChild(o.obj, locType) }) != nil });

        /* save the filtered list in the parent */
        parent.matches = m;
    }
    
    /*
     *   Apply an exclusion item.  This resolves the vocabulary for the
     *   exclusion phrase and filters the matching item(s) noun phrase out
     *   of the parent list.  
     */
    applyExclusion(cmd)
    {
        /* do our vocabulary matching */
        matchVocab(cmd);

        /* filter the parent list to exclude everything we matched */
        parent.matches = parent.matches.subset(
            { p: matches.indexWhich(
                { o: o.obj == p.obj }) == nil });
    }

    /*
     *   Select the objects from among the vocabulary matches.  This
     *   narrows the list of possible vocabulary matches for our noun
     *   phrase to find the actual object or objects the player is
     *   referencing.
     *   
     *   When this is called, we've already filled in the match list with
     *   all objects in scope that match the vocabulary of the core noun
     *   phrase (including non-reflexive pronouns and ALL), and we've
     *   applied any possessive, locational, and exclusion qualifiers.
     *   What we're left with is the list of in-scope objects that meet all
     *   of the specifications contained in the entire noun phrase.  In
     *   other words, we've squeezed all available information out of the
     *   noun phrase itself.  If the result is ambiguous, then, we'll have
     *   to look beyond the noun phrase, to the broader semantic content of
     *   the overall command.  
     *   
     *   There are three possible "goals" for what our final object list
     *   should look like after disambiguation.  Only one goal applies to
     *   each particular noun phrase; which it is depends on the grammar of
     *   the phrase:
     *   
     *   1.  Definite mode: TAKE BOOK, TAKE THE BOOK, TAKE BOTH BOOKS, TAKE
     *   THE THREE BOOKS.  The goal in definite mode is to choose the given
     *   number of objects, *and* to make sure that the player could *only*
     *   have meant those precise objects.  In other words, we're not
     *   allowed to make an arbitrary choice: in natural language, the
     *   definite mode says that the speaker believes the listener knows
     *   which *particular* object or objects the speaker is referring to.
     *   If we're not absolutely sure which objects the player is talking
     *   about, we have a disagreement with the player's apparent
     *   expectations and must ask for clarification.
     *   
     *   2.  Indefinite mode: TAKE A BOOK, TAKE ANY BOOK, TAKE TWO BOOKS.
     *   The goal is to choose the given number of objects from the
     *   possible matches, arbitrarily choosing from the available objects.
     *   
     *   3. Plural mode: TAKE BOOKS, TAKE THE BOOKS, TAKE ALL BOOKS.  The
     *   goal here is to choose all of the matching objects.  
     */
    selectObjects(cmd)
    {
        /* take the mode from the determiner */
        local mode = determiner;

        /* 
         *   Sort the matches by listing order.  If we have a plural, this
         *   will make the order of processing more logical when there's
         *   some kind of natural order (such as alphabetized or numbered
         *   items).  
         */
        matches.groupSort(
            { ent, idx: [ent.obj.disambigGroup, ent.obj.disambigOrder] });

        /* if there's no determiner, assume definite */
        if (mode == nil)
            mode = Definite;

        /*
         *   If we're in Definite mode and we don't have a quantifier,
         *   check for a plural noun phrase.  A plural without a specific
         *   number puts us in Plural mode.  Consider the noun phrase to be
         *   plural if it matched any of our objects with plural usage.
         *   Even if some objects were singular in usage, one plural is
         *   enough to suggest that the name has plural usage. 
         */
        if (mode == Definite
            && quantifier == nil
            && matches.indexWhich({ m: m.match & MatchPlural }) != nil)
            mode = All;

        /* 
         *   Figure the target quantity.  If there's a quantifier, it's the
         *   quantifier value; otherwise we implicitly want a singleton.
         *   Note that the quantifier is ignored in Plural mode, since we
         *   simply want to match all of the objects in this case.  
         */
        local num = (quantifier != nil ? quantifier : 1);

        /*
         *   If we don't have enough objects to satisfy the request,
         *   complain about it. 
         */
        if (num > matches.length())
            throw new InsufficientNounsError(cmd, self);
        
        if (mode == Definite && isAllEquivalent(matches))
            mode = Indefinite;

        /* select the goal based on the mode */
        switch (mode)
        {
        case Definite:        
            /* 
             *   Definite mode.  If we have more than the desired number,
             *   we must disambiguate.  
             */
            if (matches.length() > num)
                disambiguate(cmd, num, cmd.action);
            else
                /* 
                 *   If we don't disambiguate we don't run the verify routine
                 *   that stores a reference to the object selected for this
                 *   role so that it can be available to the verify routine for
                 *   the other role; so we store a reference now.
                 */
                cmd.action.(role.curObjProp) = cmd.(role.objListProp)[1].obj;
            break;

        case Indefinite:
            /*
             *   Indefinite mode - we must select the desired number, but
             *   we can do so arbitrarily.  Simply select the first 'num'
             *   in the list.
             */
            
            /* start by getting object rankings from the verb */
            cmd.action.scoreObjects(cmd, role, matches);
            
            /* sort by score (highest to lowest) */
            matches.sort(SortDesc, { a, b: a.score - b.score });
            
            if (matches.length() > num)
                matches.removeRange(num + 1, matches.length());

            /* flag the objects as arbitrarily chosen */
            matches.forEach({ m: m.flags |= SelArbitrary });
            break;

        case All:
            /* 
             *   Plural mode - select all of the objects.  Simply use the
             *   set we've already built.  Flag the selections as plural.  
             */
            matches.forEach({ m: m.flags |= SelPlural });
            cmd.matchedAll = true;
            break;
        }
    }

    /* 
     *   Determine whether all matches in the matchList are impossible to
     *   disambiguate.
     */
    isAllEquivalent(matchList){
        local names = Distinguisher.getNames(
            matchList.mapAll({ x: x.obj }), nil);
        return (names.length() == 1);
    }
    
    /*
     *   Disambiguate the match list to select the given target number of
     *   objects.  
     */
    disambiguate(cmd, num, action)
    {
        /* start by getting object rankings from the verb */
        action.scoreObjects(cmd, role, matches);

        /* sort by score (highest to lowest) */
        matches.sort(SortDesc, { a, b: a.score - b.score });

        /* 
         *   To pick automatically, we need exactly 'num' objects at the
         *   highest score.  The sort put the object with the highest score
         *   at the start of the list, so the high-scoring subset is the
         *   subset that matches the first object's score.
         *   
         *   We only disambiguate in definite mode, and definite mode in
         *   input is the player's way of telling us that they think there
         *   are exactly this many objects that obviously apply to their
         *   command.  The score tells us which objects *we* think are the
         *   obvious choices for the command.  If we come up with the same
         *   set size that the player expressed, then we presumably
         *   understand what the player is saying.  If our set size differs
         *   from theirs, we're not thinking alike, so we need to ask for
         *   clarification.  
         */
        local sub = matches.subset({x: x.score == matches[1].score});
        
        if (isAllEquivalent(sub))
            sub.setLength(num);
        
        if (sub.length() <= num)
        {
            /* 
             *   We have the desired number of most obvious matches, so
             *   we've successfully disambiguated it.  We might want to
             *   announce the selection, since we're making a guess, so
             *   generate a name for each that distinguishes it from the
             *   other items we could have matched.  
             */
            local names = Distinguisher.getNames(
                matches.mapAll({ x: x.obj }), nil);            

            /* save the disambiguated subset */
            matches = sub;

            /* mark each as disambiguated, and save the distinctive name */
            foreach (local m in matches)
            {
                m.flags |= SelDisambig;
                m.name = names.valWhich({ n: n[2].indexOf(m.obj) != nil })[1];
            }
            
            /* we've successfully disambiguated the phrase */
            return;
        }
    
        /*
         *   We have more than what we need in the highest scoring section,
         *   so make this the matches and proceed with disambiguation.
         *   This line makes it so that when you say something like "drop match"
         *   it will only try to disambiguate among the things you are holding.
         *   I think this behavior is more desirable, but am not certain.
         */
        matches = sub;
        

        /* it's still ambiguous, so throw an error to ask for help */
        ambigError(cmd);
        matches.setLength(num);
    }

    /*
     *   Throw an ambiguous noun phrase error for the current match list. 
     */
    ambigError(cmd)
    {
        /* if we have a reply to a past disambiguation question, apply it */
        local disambig = cmd.fetchDisambigReply();
        if (disambig != nil)
        {
            /* start a list for the result */
            local dmatches = new Vector(matches.length());

            /* add the object(s) selected by each noun phrase in the reply */
            foreach (local dnp in disambig)
            {
                /* 
                 *   resolve this noun phrase of the reply and add its
                 *   selections to the master list 
                 */
                dmatches.appendAll(
                    dnp.applyDisambig(cmd, matches, disambigNameList));
            }

            /* 
             *   If we get this far, we have a valid result set now, even
             *   if it's not of the original size.  The reply can select a
             *   different number of objects than originally implied, since
             *   the reply can say something like "the red one and the blue
             *   one" to pick more than one of the offered objects.  
             */
            matches = dmatches;
            return;
        }

        /* 
         *   Still ambiguous, so we need to ask for clarification, with a
         *   question like "Which do you mean, the red book, or the blue
         *   book?"  Generate the list of names.  
         */
        local nameList = Distinguisher.getNames(
            matches.mapAll({ x: x.obj }), true);

        /* 
         *   Sort by disambigGroup and disambigOrder.  Note that it's
         *   possible for a set to have more than one item with a
         *   disambigGroup, and these might not match.  We can't break up a
         *   set, though, so we'll just have to pick one group arbitrarily
         *   for the whole set. 
         */
        nameList.groupSort(new function(entry, idx)
        {
            /* find an arbitrary entry in the set with a disambigGroup */
            local gobj = entry[2].valWhich({ x: x.disambigGroup != nil });
            
            /* if we found one, use its group and order; otherwise use nil */
            return gobj != nil
                ? [gobj.disambigGroup, gobj.disambigOrder]
                : [nil, idx];
        });

        /* 
         *   remember this list, since it determines the meanings of
         *   ordinals ("the second one") in the reply 
         */
        disambigNameList = nameList;

        /* throw the still-ambiguous error */
        throw new AmbiguousError(cmd, self, nameList);
    }

    /*
     *   Apply this noun phrase as a disambiguation reply to the given
     *   original list of matches to an ambiguous noun phrase.  
     */
    applyDisambig(cmd, ambigMatches, nameList)
    {
        /* 
         *   Start with the ambiguous list.  Our goal is to narrow the list
         *   that the original noun phrase matched, so start with the list
         *   and remove items that don't match the additional vocabulary
         *   and/or qualifiers in the reply.  
         */
        matches = ambigMatches;

        /* if there's an ordinal, pick out the selected item */
        if (ordinal != nil)
        {
            /* pick the name list entry based on the list position */
            local n;
            if (ordinal == -1 && nameList.length() > 0)
                n = nameList[nameList.length()];
            else if (ordinal >= 1 && ordinal <= nameList.length())
                n = nameList[ordinal];
            else
                throw new OrdinalRangeError(self, ordinal);

            /* 
             *   take the first object from the group, and build a resolved
             *   object list with this object 
             */
            n = n[2][1];
            matches = matches.subset({ m: m.obj == n });
        }

        /* if there's a locational qualifier, apply it */
        if (locQual != nil)
        {
            /* apply the locational qualifier */
            locQual.matchVocab(cmd);
            locQual.applyLocational();

            /* if that empties our list, flag it */
            if (matches.length() == 0)
                throw new NoneInLocationError(cmd, parent, locQual);
        }
                
        /* if there's a possessive qualifier, apply it */
        if (possQual != nil)
        {
            /* apply the possessive qualifier */
            possQual.matchVocabPoss(cmd);
            possQual.applyPossessive();

            /* if that empties our list, flag it */
            if (matches.length() == 0)
                throw new NoneInOwnerError(cmd, parent, possQual);
        }

        /* if there's a contents qualifier, apply it */
        if (contQual != nil)
        {
            /* apply the qualifier */
            contQual.matchVocab(cmd);
            contQual.applyContQual();

            /* if that empties our list, flag it */
            if (matches.length() == 0)
                throw new NoneWithContentsError(cmd, parent, contQual);
        }

        /* if there's vocabulary, apply it */
        if (tokens.length() > 0)
        {
            /*
             *   The basic vocabulary of the reply isn't as simple to
             *   handle as it might seem, since the words could refer to
             *   the object itself, a container, an owner, or the nominal
             *   contents.  Consider:
             *   
             *   Which bucket do you mean, the empty bucket, the bucket on
             *   the shelf, the tall fisherman's bucket, or the bucket of
             *   water?
             *   
             *   Players are accustomed to being able to answer these
             *   questions by entering just a word or two from the prompt,
             *   so we'd want to accept EMPTY, SHELF, TALL, and WATER for
             *   the respective choices.
             *   
             *   So: first assume that the reply refers to the object
             *   itself.  If we don't find any matches, try the other
             *   possibilities: containers, owners, and nominal contents.  
             */
            if (tokens.length() > 0 && matches.length() > 0)
            {
                /* first try applying the words to the object itself */
                local m = matches.subset(
                    { o: o.obj.matchNameDisambig(tokens) != 0 });
                
                /* if that didn't match anything, try containers */
                if (m.length() == 0)
                {
                    /* get the list of in-scope objects matching the tokens */
                    local locs = World.scope.subset(
                        { o: o.matchNameDisambig(tokens) != 0 });

                    /* get the subset of 'matches' that are in 'locs' */
                    m = matches.subset(
                        { o: locs.indexWhich(
                            { l: o.obj.isChild(l, nil) }) != nil });
                }
                
                /* if we still don't have any matches, try owners */
                if (m.length() == 0)
                {
                    /* get the list of scope objects plus potential owners */
                    local owners = new Vector(50, World.scope.toList());
                    foreach (local obj in matches)
                    {
                        local owner = obj.obj.owner;
                        if (owner != nil)
                            owners.appendAll(owner);
                    }

                    /* get the subset matching the tokens */
                    owners = owners.subset(
                        { o: o.matchNameDisambig(tokens) != 0 });

                    /* get the subset of 'matches' with owners in 'owners' */
                    m = matches.subset(
                        { o: owners.indexWhich(
                            { l: o.obj.ownedBy(l) }) != nil });
                }
                
                /* if we still don't have any matches, try nominal contents */
                if (m.length() == 0)
                {
                    /* get the list of in-scope objects matching the tokens */
                    local conts = World.scope.subset(
                        { c: c.matchNameDisambig(tokens) != 0 });

                    /* get the subset of 'matches' with contents in 'conts' */
                    m = matches.subset(
                        { o: conts.indexOf(o.obj.nominalContents) != nil });
                }
                
                /* if we've eliminated everything, it's an error */
                if (m.length() == 0)
                    throw new UnmatchedNounError(cmd, self);

                /* we're out of things to try, so take what we have */
                matches = m;
            }
        }

        /* determine how many the reply *wants* to select */
        local num = (quantifier != nil ? quantifier : 1);

        /* if we don't have enough, it's an error */
        if (matches.length() < num)
            throw new InsufficientNounsError(cmd, self);
        
        if (determiner == Definite && isAllEquivalent(matches))
            determiner = Indefinite;
        
        /* determine the actual number available */
        switch (determiner)
        {
        case Definite:
            /* 
             *   They want exactly the number indicated.  If we still have
             *   more than this, it's *still* ambiguous, so throw another
             *   ambiguity error to further disambiguate the new list.
             *   Otherwise, we're set.  
             */
            if (num < matches.length())
                ambigError(cmd);
            break;
            
        case Indefinite:
            /* indefinite - arbitrarily select any 'num' of the items */
            if (matches.length() > num)
                matches.removeRange(num + 1, matches.length());

            /* mark them as arbitrary */
            matches.forEach({ m: m.flags |= SelArbitrary });
            break;
            
        case All:
            /* all - keep all of the items */
            break;
        }

        /* return our final match list */
        return matches;
    }

    /*
     *   Resolve ALL.  This is called on a separate pass after
     *   selectObjects(), because two-object verbs sometimes resolve ALL in
     *   one slot according to the selection in the other slot.  
     */
    resolveAll(cmd)
    {
        /* if this is a simple ALL phrase, re-resolve it */
        if (determiner == All)
        {
            /* 
             *   If it's just ALL, re-match the vocabulary to pick up the
             *   final ALL list.  Otherwise, take the subset of the ALL
             *   list that matches the vocabulary. 
             */
            if (tokens == [])
            {
                /* it's just ALL - start over with the final ALL list */
                matchVocab(cmd);
            }
            else
            {
                /* 
                 *   it's ALL <somethings> - take the subset that's in the
                 *   final ALL list 
                 */
                local all = cmd.action.getAll(cmd, role);
                local sub = matches.subset({ m: all.indexOf(m.obj) != nil });

                /* 
                 *   If we found any objects in the intersection, keep only
                 *   the subset, since this is the set that actually makes
                 *   sense for this command.  If the subset is empty,
                 *   though, ignore it and stick with the objects we've
                 *   already selected based on the vocabulary; these will
                 *   probably fail the command, but that'll make more sense
                 *   to the player than claiming there's nothing matching
                 *   the description they gave.  
                 */
                if (sub.length() != 0)
                    matches = sub;
            }
        }
    }
    
    /*
     *   Resolve reflexive pronouns.  Our Command calls this AFTER
     *   resolving all of the regular noun phrases, because reflexives
     *   refer back to other nouns in the same command.  
     */
    resolveReflexives(cmd)
    {
        /* if we have a reflexive pronoun object in the list, resolve it */
        if (matches.length() == 1 && matches[1].obj.ofKind(Pronoun))
        {
            /* 
             *   We have a reflexive pronoun pending.  Ask the command for
             *   the current meaning of the reflexive.  
             */
            matches = cmd.resolveReflexive(matches[1].obj).mapAll(
                { x: new NPMatch(self, x, 0) });

            /* it's an error if that didn't yield anything */
            if (matches.length() == 0)
                throw new NoAntecedentError(self, pronoun);
        }
        else
        {
            /*
             *   This isn't a reflexive, so it's a candidate to be an
             *   antecedent of a reflexive later in the phrase.  Pass it
             *   along to the command to note for future use.  Since we
             *   visit the noun phrases in their order of appearance in the
             *   command, we'll naturally have the latest one before the
             *   pronoun when we encounter a pronoun, which is exactly what
             *   we want: a reflexive pronoun binds to the nearest
             *   preceding noun that matches in gender, number, etc.  
             */
            matches.forEach({ match: cmd.saveReflexiveAnte(match.obj) });

            /* also save the entire list, for THEMSELVES */
            cmd.saveReflexiveAnte(matches.mapAll({ x: x.obj }));
        }
    }

    /* Build the 'objs' list from the match list */
    buildObjList()
    {
        objs = matches.mapAll({x: x.obj});
    }

    /* 
     *   List of NPMatch objects.  This is populated during the matchName
     *   phase with the list of possible vocabulary matches, and then
     *   reduced during disambiguation to the final set.  
     */
    matches = []

    /* 
     *   List of resolved objects.  This is populated after disambiguation
     *   from the 'matches' set - it contains the same objects, but simply
     *   the objects rather than the NPMatch wrappers. 
     */
    objs = []

    /* add a literal to this phrase */
    addLiteral(tok) { tokens += tok; }

    /* add a possessive qualifier, returning the new noun phrase */
    addPossessive(prod)
    {
        /* create, store, and return a new noun phrase for the possessor */
        return possQual = new NounPhrase(self, prod);
    }

    /* add a contents qualifier, returning the new noun phrase */
    addContents(prep, prod)
    {
        /* remember the contents preposition */
        contPrep = prep;

        /* create, store, and return a new noun phrase for the contents */
        return contQual = new NounPhrase(self, prod);
    }

    /* add a locational qualifier, returning the new noun phrase */
    addLocation(locType, prod)
    {
        /* create a new noun phrase for the location */
        locQual = new NounPhrase(self, prod);

        /* set its location type */
        locQual.locType = locType;

        /* return the new phrase */
        return locQual;
    }

    /* add a quantifier, given as an integer value */
    addQuantifier(num)
    {
        quantifier = num;
    }

    /* add an ordinal, given as an integer value */
    addOrdinal(num)
    {
        ordinal = num;
    }

    /* add an exclusion list item */
    addExclusionItem(prod)
    {
        /* if we don't already have an exclusion list, create one */
        if (exclusions == nil)
            exclusions = [];

        /* create a new NounPhrase */
        local np = new NounPhrase(self, prod);

        /* add it to the exclusion list */
        exclusions += np;

        /* return the new noun phrase */
        return np;
    }

    /*
     *   Does this noun phrase refer to multiple objects structurally?
     *   This is true if any the matches used plural words, or the
     *   determiner is All, or we have a quantifier greater than 1.  
     */
    isMultiple()
    {
        return determiner == All
            || (quantifier != nil && quantifier > 1)
            || matches.indexWhich({ m: m.match & MatchPlural }) != nil;
    }

    /* 
     *   the Command list we're a part of (&dobjNPs, &iobjNPs, etc: the
     *   Command overrides this to the actual list property for a primary
     *   noun phrase, and for qualifiers such as possessives, this
     *   inherited version looks it up via the parent) 
     */
    role = (parent.role)

    /* the NounPhrase we qualify, if we're a possessive or locational */
    parent = nil

    /* the grammar production match object for this noun phrase */
    prod = nil

    /* 
     *   the grammar match for the core noun phrase; this is the part that
     *   names a single object, stripped of all qualifiers (such as
     *   possessives, articles, quantifiers, and locational phrases) 
     */
    coreProd = nil

    /* the literal tokens making up the noun phrase */
    tokens = []

    /* the pronoun, if any, as a Pronoun object */
    pronoun = nil

    /* the possessive qualifier, if any ("BOB'S box") */
    possQual = nil

    /* the locational qualifier phrase, if any ("the box ON THE SHELF") */
    locQual = nil

    /* 
     *   The locational qualifier relationship, as a LocType object.  (This
     *   is stored on the locational qualifier noun phrase itself, not on
     *   the underlying noun phrase it qualifies.)  
     */
    locType = nil

    /* the contents qualifier phrase, if any ("the bucket OF WATER") */
    contQual = nil

    /* the preposition of the contents qualifier */
    contPrep = nil

    /* the quantifier, if any, as a number: for "five books", this is 5 */
    quantifier = nil

    /* 
     *   The ordinal value, if any, as a number: for "the third one", this
     *   is 3.  This is intended for use in disambiguation replies, to let
     *   the user pick out an item by its position in the offered list.  
     */
    ordinal = nil

    /* the determiner, if any, as a Determiner object */
    determiner = nil

    /* 
     *   the exclusion list, if any (this is the list following EXCEPT or
     *   BUT in a phrase like ALL EXCEPT THE RED ONES) 
     */
    exclusions = nil

    /* the name list from the disambiguation query */
    disambigNameList = nil
;

/*
 *   TopicPhrase is a special kind of NounPhrase for topics (ASK ABOUT,
 *   TELL ABOUT, TALK ABOUT, LOOK UP, etc).  These phrases aren't resolved
 *   to game-world objects the way ordinary noun phrases are, but instead
 *   are resolved to conversation topic objects.  
 */
class TopicPhrase: NounPhrase
     /*
     *   Get the list of objects matching the vocabulary words in our noun
     *   phrase.  Populates our 'matches' property with a vector of matching
     *   objects.  This doesn't look at any of our qualifiers, or attempt
     *   to disambiguate contextually; it simply finds everything in scope
     *   that the noun phrase could refer to.  
     */
    matchVocab(cmd)
    {
        /* start with an empty vector */
        local v = new Vector(32);
        
        /* get the current scope list */
        //        local scope = World.scope;
        
        
        local scope = Q.topicScopeList;
        
        /* check what kind of phrase we have */
        if (pronoun != nil)
        {
            /* it's a pronoun - resolved based on the antecedent */
            addMatches(v, pronoun.resolve(), 0);
            
            /* if there are no antecedents, flag the error */
            if (v.length() == 0)
                throw new NoAntecedentError(self, pronoun);
            
            /* filter for in-scope objects (or reflexive placeholders) */
            v = v.subset(
                { m: m.obj.ofKind(Pronoun) || scope.find(m.obj) });
            
            /* if that leaves nothing, flag the error */
            if (v.length() == 0)
                throw new AntecedentScopeError(cmd, self, pronoun);
            
        }
        //        else if (determiner == All && tokens == [])
        //        {
        //            /* ALL - use everything in scope applicable to the verb */
        //            addMatches(v, cmd.action.getAll(cmd, role), 0);
        //            cmd.matchedAll = true;
        //        }
        else
        {
            /* 
             *   It's a named object.  Our 'tokens' property is a list of the
             *   words in the noun phrase in the user input.  Match it against
             *   the objects in physical scope.
             */
            try
            {
                v.appendAll(matchNameScope(cmd, scope));
            }
            catch(UnmatchedNounError une)
            {        
                /* Create a dummy object to represent the literal text */
                local obj = new Topic(tokens.join(' ').trim());
                
                /* Wrap the dummy object in am NPMatch object */
                local lst = [obj];
                addMatches(v, lst, MatchNoApprox);       
                
            }
        }
        
        /* save the match list so far */
        matches = v;
        
        /* if we have a contents qualifier, match its vocabulary */
        //        if (contQual != nil)
        //        {
        //            /* match vocabulary */
        //            contQual.matchVocab(cmd);
        //
        //            /* apply the qualifier to keep only matching items */
        //            contQual.applyContQual();
        //
        //            /* if that empties our list, flag it */
        //            if (matches.length() == 0)
        //                throw new NoneWithContentsError(cmd, self, contQual);
        //
        //            /* 
        //             *   Expand the error text name to include the contents
        //             *   qualifier, since any subsequent failure to match will be
        //             *   against the result of this qualification.  For example, if
        //             *   the phrase is BUCKET OF FISH ON TABLE, we've now limited
        //             *   the scope to just BUCKET OF FISH, so if we fail to find
        //             *   such an object on the table it'll be because there's no
        //             *   BUCKET OF FISH on the table, not because there's simply no
        //             *   BUCKET.  
        //             */
        //            expandErrName(contQual);
        //        }
        
        /* if we have a possessive qualifier, apply it */
        if (possQual != nil)
        {
            /* match vocabulary for the possessive phrase */
            possQual.matchVocabPoss(cmd);
            
            /* 
             *   apply the qualifier, filtering out things not owned by the
             *   object named in the qualifier
             */
            possQual.applyPossessive();
            
            /* if that empties our list, flag it */
            if (matches.length() == 0)
                throw new NoneInOwnerError(cmd, self, possQual);
            
            /* expand the error text to include the possessive qualifier */
            expandErrName(possQual);
        }
        
        /* if we have a locational qualifier, match its vocabulary */
        //        if (locQual != nil)
        //        {
        //            /* match vocabulary */
        //            locQual.matchVocab(cmd);
        //
        //            /* apply the qualifier to keep only properly located items */
        //            locQual.applyLocational();
        //
        //            /* if that empties our list, flag it */
        //            if (matches.length() == 0)
        //                throw new NoneInLocationError(cmd, self, locQual);
        //
        //            /* expand the error name to include the locational */
        //            expandErrName(locQual);
        //        }
        //
        //        /* if there's an exclusion list, apply it */
        //        if (exclusions != nil)
        //            exclusions.forEach({ x: x.applyExclusion(cmd) });
        
        if(matches.length == 0)
        {        
            /* Create a dummy object to represent the literal text */
            local obj = new Topic(tokens.join(' ').trim());
            
            /* Wrap the dummy object in am NPMatch object */
            local lst = [obj];
            addMatches(v, lst, MatchNoApprox);
            
            matches = v;  
        }
        
        
        local res = new ResolvedTopic(matches.mapAll({o: o.obj}).toList, tokens);
        
        res = new NPMatch(v[1].np, res, v[1].match);
        
        matches = new Vector([res]);
        
        
    }
    
    selectObjects(cmd)
    {
        
    }
;

class ResolvedTopic: object
    construct(lst, toks)
    {
        topicList = lst;    
        tokens = toks;
    }    
    
    topicList = nil
    tokens = nil
    
    getBestMatch = (topicList == nil ? nil : topicList[1])
    getTopicText = tokens.join(' ').trim()
    theName = (getTopicText)
;

/*
     *   LiteralPhrase is a special kind of NounPhrase for literals (TYPE,
     *   WRITE, SET TO, etc).  These phrases aren't resolved to game-world
     *   objects, but instead are just treated as literal text.  
 */
class LiteralPhrase: NounPhrase
    matchVocab(cmd)
    {
        local v = new Vector(2);
        
        /* Recreate the literal text */
        local litName = '';
        foreach(local tok in tokens)
            litName += (tok + ' ');
        
        /* Create a dummy object to represent the literal text */
        local obj = new LiteralObject(litName.trim());
        
        /* Wrap the dummy object in am NPMatch object */
        local lst = [obj];
        addMatches(v, lst, MatchNoApprox);
        
        matches = v;   
    }
    
    selectObjects(cmd)
    {
        /* do nothing; there's only one object */
    }
;

/* object to hold the result of a literal input */

class LiteralObject: object
    construct(name_)
    {
        name = name_;
    }
    
    name = nil
    theName = (name)
;
    
/*
 *   NumberPhrase is a special kind of NounPhrase for numeric literals
 *   (e.g., FOOTNOTE n).  These phrases aren't resolved to game-world
 *   objects, but are simply taken as numeric values. 
 */
class NumberPhrase: NounPhrase
;
    

/* ------------------------------------------------------------------------ */
/*
 *   NPMatch is an object that describes one object matching a noun phrase.
 */
class NPMatch: object
    construct(np, obj, match)
    {
        /* save the NounPhrase, the object we matched, and the match flags */
        self.np = np;
        self.obj = obj;
        self.match = match;

        /* 
         *   set the name initially to the object name; the Command will
         *   replace this before execution with a name from the
         *   Distinguishers that's unique relative to the other objects in
         *   the list 
         */
        self.name = obj.name;

        /*
         *   Calculate the match strength for sorting purposes.
         *   
         *   The strength tells us how well the vocabulary matched the
         *   object.  Matches without truncation are stronger than those
         *   that include truncated words; likewise character
         *   approximation.  Matches that consist of entirely adjectives
         *   are weaker than those that contain nouns or plurals (for
         *   example, if we have a TOY CAR and a TOY CAR REMOTE CONTROL in
         *   scope, we'd consider CAR to be an unambiguous match to the TOY
         *   CAR, since the match to the REMOTE is weak by virtue of being
         *   all adjectives).
         *   
         *   The MatchXxx bit flags are arranged in arithmetic order of
         *   match strength, so the 'match' value basically equals the
         *   strength.  However, for the strength calculation, plurals and
         *   nouns are equivalent.  So the strength value is the match
         *   value with any plural flag replaced by the noun flag. 
         */
        self.strength = (match & ~MatchPlural)
            | (match & MatchPlural ? MatchNoun : 0);
    }

    /* the NounPhrase we matched */
    np = nil

    /* the matching object */
    obj = nil

    /* 
     *   the match flags - this is a combination of MatchXxx flags as
     *   returned from Mentionable.matchName()
     */
    match = 0

    /* the match strength, for sorting the match list */
    strength = 0

    /* the selection/disambiguation flags (SelXxx) */
    flags = 0

    /*
     *   Disambiguation score.  This is a number assigned by the action in
     *   scoreObjects().
     */
    score = 0

    /*
     *   The name, for announcement purposes.  This is filled in by the
     *   Command during execution.  The Command figures the name so that
     *   it's distinguished from all of the other objects in the same noun
     *   role in the command.  
     */
    name = ''
;


/* ------------------------------------------------------------------------ */
/*
 *   Our root class for grammar productions.  (A "production" represents a
 *   match to a syntax rule, as defined with a 'grammar' template.)
 *   
 *   The language module's grammar rules can define certain special
 *   properties on any production match object, and we'll find them in the
 *   course of building the command from the match tree:
 *   
 *   endOfSentence=true - define this on a production for a sentence-ending
 *   verb conjunction.  In English (and most Western languages), this can
 *   be used with rules that match punctuation marks like periods,
 *   exclamation points, and question marks, since these marks typically
 *   end a sentence.  The parser distinguishes between the grammar rules
 *   for the first clause in a sentence vs subsequent clauses.  It starts a
 *   new input line with the first-in-sentence rule, then uses the
 *   additional clause rule for each subsequent clause.  When a clause ends
 *   with a sentence-ending mark, though, we'll treat the next clause as a
 *   sentence opener again.  
 */
class Production: object
    /* get the original text of the command for this match */
    getText()
    {
        /* if we have no token list, return an empty string */
        if (tokenList == nil)
            return '';
        
        /* build the string based on my original token list */
        return cmdTokenizer.buildOrigText(getTokens());
    }

    /* get my original token list, in canonical tokenizer format */
    getTokens()
    {
        /* 
         *   return the subset of the full token list from my first token
         *   to my last token
         */
        return nilToList(tokenList).sublist(
            firstTokenIndex, lastTokenIndex - firstTokenIndex + 1);
    }

    /*
     *   Build the command for this production and its children.  By
     *   default, we'll simply traverse into our children.  
     */
    build(cmd, np)
    {
        /* if this is a sentence-ending mark, note it */
        if (endOfSentence)
            noteEndOfSentence(cmd, self);

        /* run through our list of matches */
        local info = grammarInfo();
        for (local i = 2, local len = info.length() ; i <= len ; ++i)
        {
            /* get the current match */
            local cur = info[i];

            /* process it based on its type */
            switch (dataType(cur))
            {
            case TypeSString:
                /* it's a literal token match item */
                visitLiteral(cmd, np, cur);
                break;

            case TypeObject:
                /* 
                 *   An object is a production sub-tree.  Set its parent
                 *   pointer to point back at us. 
                 */
                cur.parent = self;

                /* visit the production */
                visitProd(cmd, np, cur);
                break;
            }
        }

        /* 
         *   If there's a determiner, apply it the noun phrase.  Apply the
         *   determiner after building out the subtree, so that the parent
         *   determiner overrides any found in the subtree. 
         */
        if (determiner != nil)
            np.determiner = determiner;
    }

    /*
     *   Add a new NounPhrase item to the list under construction.  Certain
     *   productions are associated with specific functional slots in the
     *   abstract command - direct object, indirect object, EXCEPT list,
     *   etc.  This routine is for such production subclasses to override,
     *   to direct new noun phrases into the appropriate slot lists.  In a
     *   grammar, the functional role is typically at a higher level in the
     *   tree, with ordinary noun phrases plugged in underneath.
     *   
     *   Our default handling is to first check our nounPhraseRole
     *   property; if it's set, it tells us the role that this sub-tree
     *   plays in the predicate (direct object, indirect object,
     *   accessory).  We use that information to add the new NounPhrase to
     *   the Command list that we're building for our assigned role.
     *   
     *   If nounPhraseRole is nil, then we simply pass the request up to
     *   our parent.  Eventually we should reach a node encoding the
     *   function slot.  
     */
    addNounListItem(cmd, prod)
    {
        if (nounPhraseRole != nil)
            return cmd.addNounListItem(nounPhraseRole, prod);
        else
            return parent.addNounListItem(cmd, prod);
    }

    /* 
     *   Note an end-of-sentence marker.  We'll simply notify our parent by
     *   default. 
     */
    noteEndOfSentence(cmd, prod)
    {
        if (parent != nil)
            parent.noteEndOfSentence(cmd, prod);
    }

    /*
     *   The NounPhrase subclass to use for noun phrases within this
     *   sub-tree.  By default, we look to our parent; if we don't have a
     *   parent, we use the base NounPhrase class.
     *   
     *   Special phrase types (topics, literals, and numbers) have their
     *   own NounPhrase subclasses.  This is important because the
     *   resolution rules for these phrase types differ from the regular
     *   object resolution rules.  
     */
    npClass = (parent != nil ? parent.npClass : NounPhrase)

    /*
     *   My assigned noun phrase role, as a NounRole object.  This must be
     *   explicitly set for the top node in a noun slot (which can be a
     *   noun list production, a single noun production, a topic, etc).
     *   
     *   In a positional language grammar, the predicate production will
     *   mark its immediate child in each noun phrase slot by setting this
     *   according to the role that the sub-tree plays in the predicate
     *   grammar.  Non-positional languages that use grammatical case or
     *   other ways of encoding the role information must set this some
     *   other way.  
     */
    nounPhraseRole = nil

    /*
     *   Get our noun phrase role.  If we don't have a role defined
     *   directly, we'll inherit the role from our parent node. 
     */
    getNounPhraseRole()
    {
        return nounPhraseRole != nil
            ? nounPhraseRole : parent.nounPhraseRole;
    }

    /* 
     *   Visit a literal token child in our sub-tree.  This is called
     *   during the build process for each literal token in our child list.
     *   By default, we add the token to the command's current noun phrase.
     */
    visitLiteral(cmd, np, tok)
    {
        /* add the literal to the current noun phrase */
        if(np != nil)
           np.addLiteral(tok);
    }

    /* 
     *   Visit a production object in our list.  This is called during the
     *   build process for each production object in our child list.  By
     *   default, we simply build the child production recursively.  
     */
    visitProd(cmd, np, prod)
    {
        /* build out this production recursively */
        prod.build(cmd, np);
    }

    /*
     *   The determiner that this production applies to the noun phrase
     *   it's part of, as a Determiner object.  If this is non-nil, this
     *   Determiner will be set in the current NounPhrase when we visit
     *   this production in the build process.  
     */
    determiner = nil

    /* 
     *   My parent production.  The low-level GrammarProd mechanism doesn't
     *   set this up, so we set it up ourselves in the course of building
     *   out the tree.  In build(), just before we visit each
     *   sub-production, we set the sub-production's 'parent' property to
     *   point back to the parent production.  This property is therefore
     *   always set while we're traversing the child's tree, but won't
     *   necessarily be set yet if we're not currently working somewhere
     *   within the child's tree.  That means that you can always look at
     *   'parent' within your own build() routine or a child build()
     *   routine, but you can't necessarily look at it across the tree or
     *   within your own children.  
     */
    parent = nil

    /* 
     *   Find a parent matching a given test.  We'll scan up the parent
     *   tree, looking for the nearest parent p for which func(p) returns
     *   true, returning p.  If we can't find one, we return nil.  
     */
    findParent(func)
    {
        /* find the nearest parent that passes the callback test */
        local par;
        for (par = parent ; par != nil && !func(par) ; par = par.parent) ;

        /* return what we found */
        return par;
    }

    /* Is this production a child of the given production? */
    isChildOf(prod)
    {
        /* look up my parent tree for the given parent */
        for (local par = parent ; par != nil ; par = par.parent)
        {
            /* if this is the one we're looking for, we're a child */
            if (par == prod)
                return true;
        }

        /* didn't find it */
        return nil;
    }

    /*
     *   Find the action.  This finds the child of type VerbProduction,
     *   then retrieves the action from the verb production.  
     */
    findAction()
    {
        /* find the VerbProduction among our children */
        local vp = findChild(VerbProduction);

        /* return the action from the VerbProduction, if we found it */
        return (vp != nil ? vp.action : nil);
    }

    /*
     *   Find a child of a given class. 
     */
    findChild(cls)
    {
        /* if I'm of the desired class, we're done */
        if (ofKind(cls))
            return self;

        /* recursively scan my children */
        for (local gi = grammarInfo(), local i = 2, local len = gi.length() ;
             i <= len ; ++i)
        {
            /* try this child */
            local chi = gi[i].findChild(cls);
            if (chi != nil)
                return chi;
        }

        /* didn't find it */
        return nil;
    }
;

/*
 *   CommandProduction is a special Production subclass for the top-level
 *   grammar rule for the overall command. 
 *   
 *   Each instance of this type of production must define the following
 *   '->' properties in its syntax template:
 *   
 *   actor_ is the noun phrase giving the addressee of the command, if any.
 *   A command such as TELL ACTOR TO DO X or (using the long-standing IF
 *   convention) ACTOR, DO X addresses a command to an actor; i.e., it
 *   tells the actor to carry out the command, rather than the player's
 *   avatar.  A command that isn't addressed to an actor can leave actor_
 *   as nil.  
 *   
 *   cmd_ is the *first* predicate phrase (see below), in the desired order
 *   of execution.  For example, for "open the door and go north", cmd_
 *   should be set to the match tree for the "open the door" predicate.
 *   
 *   conj_ is any conjunction or punctuation ending the first predicate
 *   phrase.  This might be a period at the end of the sentence, or a word
 *   like 'and' or 'then' that can separate multiple commands.  This can be
 *   nil if there's no conjunction at all (such as when the whole command
 *   is just the first predicate).  The reason we need conj_ is that it
 *   tells us where any subsequent command on the same command line starts.
 *   If cmd2_ is not nil, we'll ignore conj_ and use cmd2_ instead for this
 *   purpose.
 *   
 *   cmd2_ is optional: it's the *second* predicate phrase.  If this is not
 *   nil, it tells the parser where to start parsing the next predicate on
 *   the same command line after finishing with the first one.  This is
 *   optional, even if the command line really does have more than one
 *   predicate, because the parser can use conj_ instead to infer where the
 *   second predicate must start.
 *   
 *   (It's probably intuitively obvious what "first predicate" means, but
 *   for the sake of translators, here's a more thorough analysis.  Some
 *   command productions can match more than one predicate phrase, but this
 *   is only for the sake of determining where the first one ends,
 *   syntactically.  The execution engine actually only carries out the
 *   first predicate matched for a given parse tree - it simply ignores any
 *   others in the same tree.  After we finish executing the first
 *   predicate from the match, we go back and re-parse the remaining text
 *   from scratch, as raw text; at that point, the next predicate in the
 *   text becomes the first predicate in the new parse tree and gets
 *   executed.  We repeat this until we run out of text.  So we do
 *   eventually execute everything the player types in - but not on the
 *   first parse; we have to do one parse per predicate.  We have to repeat
 *   the parsing because carrying out the first action could change the
 *   game state in such a way that we'll find a different match to the next
 *   predicate than we would have if we'd parsed everything up front.  By
 *   "first predicate phrase", then, we mean the one that gets executed
 *   first.  The point is to carry out the user's wishes as expressed in
 *   the command, so we want the first predicate we execute to be the one
 *   that the player *intends* to be carried out first; so by "first" we
 *   really mean the one that a speaker of the natural language would
 *   expect to be performed first, given the structure of the sentence and
 *   the rules of the language.  In English, this is easy: X THEN Y or X,Y
 *   or X AND Y all mean "first do X, then do Y" - the reading order is the
 *   same as the execution order.)  
 */
class CommandProduction: Production
    /* -> property: the match tree for the addressee, if any */
    actor_ = nil

    /*
     *   The grammatical person of the actor to whom we're giving orders.
     *   This is 2 for second person and 3 for third person.  (It's not
     *   meaningful to give orders in the first person.)
     *   
     *   In English (and probably most languages), commands of the form
     *   ACTOR, DO SOMETHING address ACTOR in the second person.  In
     *   contrast, TELL ACTOR TO DO SOMETHING gives orders to ACTOR, but in
     *   the third person.
     *   
     *   In the second-person form of giving orders, second-person pronouns
     *   (YOU, YOURSELF) within the command will refer back to the actor
     *   being addressed: BOB, EXAMINE YOURSELF tells Bob to look at Bob.
     *   In the indirect form, YOU refers to the player character: TELL BOB
     *   TO EXAMINE YOU tells Bob to look at the PC.
     *   
     *   The default is 2, since the long-standing IF convention is the
     *   ACTOR, DO SOMETHING format.  Override this (to 3) for TELL TO
     *   grammar rules.  
     */
    actorPerson = 2
    
    /* build the tree */
    build(cmd, np)
    {
        /* if we're giving orders, tell the command which person they're in */
        if (actor_ != nil)
            cmd.actorPerson = actorPerson;

        /* 
         *   if we have a second predicate or a conjunction, note where the
         *   second predicate starts 
         */
        if (cmd2_ != nil)
        {
            /* 
             *   we have a second predicate production, so the second
             *   predicate starts with the first token of that production 
             */
            cmd.nextTokens = tokenList.sublist(cmd2_.firstTokenIndex);
        }
        else if (conj_ != nil)
        {
            /* 
             *   we don't have an explicit second predicate production, but
             *   we do have a conjunction, so the second predicate must
             *   start at the next token after the conjunction 
             */
            cmd.nextTokens = tokenList.sublist(conj_.lastTokenIndex + 1);
        }

        /* do the normal work */
        inherited(cmd, np);
    }

    /* visit a production */
    visitProd(cmd, np, prod)
    {
        /* if this is the actor, create a NounPhrase for the actor role */
        if (prod == actor_)
            np = cmd.addNounListItem(ActorRole, prod);

        /*
         *   If this is the first predicate, actor, or conjunction, build
         *   it out as usual; otherwise ignore it.  We specifically don't
         *   want to build out any command processing for a second or
         *   subsequent predicate, because we only execute the first
         *   predicate in a parse tree.  
         */
        if (prod is in (cmd_, actor_, conj_))
        {
            /* expand the token extent to include this phrase */
            if (prod.lastTokenIndex > cmd.tokenLen)
                cmd.tokenLen = prod.lastTokenIndex;

            /* do the normal work */
            inherited(cmd, np, prod);
        }
    }

    /* note the end of the sentence */
    noteEndOfSentence(cmd, prod)
    {
        /* 
         *   if the production is within the conjunction, the command ends
         *   the sentence 
         */
        if (prod == conj_ || prod.isChildOf(conj_))
            cmd.endOfSentence = true;
    }
;

/*
 *   A NounRole is a internal parser object that provides information on a
 *   given noun role in a predicate.
 *   
 *   A noun role is one of the standard semantic roles that a noun phrase
 *   can play in a natural language predicate.  A predicate is a
 *   combination of an action and the objects that it applies to.  Any
 *   given verb has a set of assigned roles that need to be filled to make
 *   a complete thought.  (Sometimes the same verb word has multiple senses
 *   with different numbers of slots to fill, but you can think of the
 *   different senses as actually being different actions at some abstract
 *   level, which all happen to share the same verb word.)  For example,
 *   TAKE requires a noun phrase telling us which object is to be taken;
 *   this is called the direct object of the verb.  PUT X IN Y has a direct
 *   object (the thing to be put somewhere) and an indirect object (the
 *   place to put it).
 *   
 *   Natural languages use a fairly small number of these noun roles.  Most
 *   predicates in most languages have just one role: TAKE, DROP, OPEN,
 *   CLOSE.  We call this first-and-only noun role the direct object.  A
 *   few predicates have two roles: PUT IN, GIVE TO, UNLOCK WITH.  We call
 *   the second role the indirect object.  A very few predicates have three
 *   roles: TRADE BOB AN APPLE FOR AN ORANGE, PUT PLUTONIUM IN REACTOR WITH
 *   TONGS.  We call the third role the "accessory" object (which is
 *   something we made up - there doesn't seem to be an agreed-upon word
 *   among linguists for this role).  And it appears that there's simply no
 *   such thing as a "tetratransitive" verb in any natural human language,
 *   so we don't bother defining a fourth slot.
 *   
 *   (It would be easy for a game to add an object defining a fourth slot,
 *   analogous with these others, and use it to include a fourth noun
 *   phrase in the grammar for applicable verbs.  The rest of the parser
 *   will pick it up automatically if you do.  However, the practical
 *   utility of this seems minimal.  *Three*-noun verbs are incredibly rare
 *   in IF, in part because situations requiring them are rare, and in part
 *   because they're almost guaranteed to vex players and be panned as
 *   guess-the-syntax puzzles.  One can only imagine how a *four*-noun
 *   command would be received.)  
 */
class NounRole: object
    /* 
     *   The -> property slot in the predicate grammar that's assigned to
     *   this role.  This is the property that predicate grammar rules
     *   assign for the match tree for a noun phrase taking this role.
     */
    matchProp = nil

    /* the NounPhrase list property in the Command object for this role */
    npListProp = nil

    /* the object match list property in the Command object for this role */
    objListProp = nil

    /* the property in the Command for the *current* item being executed */
    objProp = nil

    /* the property in the Command for the current item's NPMatch */
    objMatchProp = nil

    /*
     *   Is this a predicate noun phrase role?  This is true for roles that
     *   serve as objects of a verb: direct object, indirect object,
     *   accessory.  This is nil for non-predicate roles, such as the
     *   addressee actor. 
     */
    isPredicate = true

    /* 
     *   the predicate match object property that gives the grammar rule
     *   for parsing a reply to a missing noun question for this role 
     */
    missingReplyProp = nil

    /* 
     *   name - this is an ID string that we use internally for embedding
     *   the role in things like verb template strings 
     */
    name = ''

    /*
     *   Internal sequence number.  This tells us the order in which this
     *   role appears in lists (including argument lists) when we store
     *   lists of roles.  
     */
    order = 1000

    /* class property: master list of all roles */
    all = []

    /* class property: master list of all predicate roles */
    allPredicate = []

    /* on construction, populate the various maps */
    construct()
    {
        /* add it to our master list of roles */
        NounRole.all += self;

        /* add it to the master list of predicate roles, if applicable */
        if (isPredicate)
            NounRole.allPredicate += self;
        
        /* keep the lists in sorted order */
        NounRole.all = NounRole.all.sort(SortAsc, { a, b: a.order - b.order });
        NounRole.allPredicate = NounRole.allPredicate.sort(
            SortAsc, { a, b: a.order - b.order });
    }
;

/*
 *   The DirectObject role is the role of the object being most directly
 *   acted upon in the command.  The is the only role in a verb that has
 *   only one object.  In a verb with two objects, this is the object most
 *   directly affected.  For example, UNLOCK DOOR WITH KEY directly acts
 *   upon the door, so the door is the direct object; the key isn't the
 *   direct object because it's merely a tool used to effect the change on
 *   the door.  
 */
DirectObject: NounRole
    matchProp = &dobjMatch
    npListProp = &dobjNPs
    objListProp = &dobjs
    objProp = &dobj
    objMatchProp = &dobjInfo
    missingReplyProp = &dobjReply
    curObjProp = &curDobj
    name = 'dobj'
    order = 1
;

/*
 *   The IndirectObject role is the role of a secondary object that is used
 *   in the command, but isn't the primary object being acted upon.  This
 *   is usually a tool (UNLOCK dobj WITH iobj), a destination (PUT dobj IN
 *   iobj), or a topic (ASK dobj ABOUT iobj). 
 */
IndirectObject: NounRole
    matchProp = &iobjMatch
    npListProp = &iobjNPs
    objListProp = &iobjs
    objProp = &iobj
    objMatchProp = &iobjInfo
    missingReplyProp = &iobjReply
    curObjProp = &curIobj
    name = 'iobj'
    order = 2
;

/*
 *   The AccessoryObject role is for a *third* object, beyond the direct
 *   and indirect objects, involved in the command.  This might be a peer
 *   to the indirect object in an exchange (TRADE dobj AN iobj FOR AN
 *   accessory), but the canonical IF use is as a tool in a two-object
 *   operation (PUT dobj IN iobj WITH accessory, WRITE dobj ON iobj WITH
 *   accessory).  
 */
AccessoryObject: NounRole
    matchProp = &accMatch
    npListProp = &accNPs
    objListProp = &accs
    objProp = &acc
    objMatchProp = &accInfo
    missingReplyProp = &accReply
    curObjProp = &curAobj
    name = 'acc'
    order = 3
;

/*
 *   ActorRole is a special role for the addressee of a command (BOB, GO
 *   NORTH, or TELL BOB TO GO NORTH).  This doesn't appear as part of a
 *   predicate structure, so there's no matchProp, but it is used within
 *   the Command.  
 */
ActorRole: NounRole
    npListProp = &actorNPs
    objListProp = &actors
    objProp = &actor
    isPredicate = nil
;


/*
 *   VerbProduction is a special Production subclass for verb (predicate)
 *   rules.  This production has special processing for building out the
 *   object phrases making up the verb.
 *   
 *   Each instance should have an 'action' property giving the Action
 *   object associated with the verb rule.  This is the Action that will be
 *   performed when the parser matches the command input to the rule.
 *   
 *   Some languages, such as English, have "positional" predicate grammars.
 *   This means that the position of a noun phrase in the sentence
 *   determines its role (direct object, indirect object, etc).  In the
 *   grammar for a positional language, each predicate rule simply needs to
 *   plug in a singleNoun or nounList production (as appropriate) in each
 *   noun phrase position, with its '->' property set to correspond to the
 *   role: ->dobjMatch for a direct object, ->iobjMatch for an indirect
 *   object, and ->accMatch for an accessory object.
 *   
 *   Some languages, such as German and Latin, identify the role of a noun
 *   phrase using grammatical case.  This means that the articles change
 *   form in the different roles, or that the nouns themselves are
 *   inflected (they have different forms, such as added suffixes)
 *   according to role.  Case languages tend to have flexible predicate
 *   word order, because the case markers tell you the role of each noun
 *   even if the nouns are rearranged.  For this reason, it can be tedious
 *   to write a grammar for a case language the way we do for English,
 *   where the word ordering for a given verb is so rigid that we can
 *   easily just write out each possible phrasing manually.  For a case
 *   language, you'll probably instead want to write a set of generic verb
 *   rules that cover *all* verbs (i.e., you leave the verb word itself as
 *   a sub-production) in all of the different word orders, and use the
 *   case tagging in the language to determine the role of each noun
 *   phrase.  For this style of grammar, the grammar must set the property
 *   nounPhraseRole in the top-level rule for each noun phrase case; set
 *   this to DirectObject, IndirectObject, AccessoryObject, etc., according
 *   to the role denoted by the case.
 *   
 *   Still other languages, such as Japanese, use particles (grammar
 *   function words) to denote the role of each noun phrase in the
 *   sentence.  This is similar to grammatical case, but the role
 *   information is encoded in separate words (the particles) rather than
 *   in noun affixes, so the nouns themselves aren't inflected.  You can
 *   handle this type of language roughly the same way you'd handle a case
 *   language.  Create generic rules that cover all verbs, then create a
 *   grammar rule for each particle-plus-noun structure.  In each
 *   particle-plus-noun phrase's top-level rule, set the nounPhraseRole
 *   property to the appropriate role object (DirectObject, etc).  
 */
class VerbProduction: Production
    /*
     *   The "priority" of this grammar rule.  This is a contributor to the
     *   Command priority - see Command.priority for an explanation of how
     *   that's used.
     *   
     *   The predicate priority is a small number, 0-99.  The default is
     *   50, which should apply to most normal, complete verb phrases.  For
     *   incomplete phrases (with a missing object, which will force the
     *   parser to assume a default or ask the player for the missing
     *   information), use 25.  Other values are for fine-tuning as needed
     *   in the individual grammar rules.  A higher value means higher
     *   priority.  
     */
    priority = 50

    /* build the command */
    build(cmd, np)
    {
        /* set the action and the predicate phrase priority in the command */
        cmd.action = action;
        cmd.verbProd = self;
        cmd.predPriority = priority;

        /* do the standard work */
        inherited(cmd, np);

        /* if we have a structurally empty slot, note it in the command */
        if (missingRole != nil)
            cmd.emptyNounRole(missingRole);
    }

    /*
     *   Visit a production during the build process.  If this is one of
     *   our noun phrase slots, we tell the command to add a new noun
     *   phrase of this type, and make it the current phrase; then we
     *   recursively build out this child to populate the new noun phrase.
     */
    visitProd(cmd, np, prod)
    {
        /* 
         *   If this is a special phrase slot, mark the child with its
         *   role.  This is necessary for positional languages, where the
         *   role of a noun phrase is determined by its position in the
         *   predicate.  Grammars for these languages use generic rules
         *   that apply to any noun phrases, so the match objects don't
         *   know what role they have until they find out their position in
         *   the parent grammar.  We're the parent grammar, so when we see
         *   one of these special positional markers, we need to pass the
         *   information down to the sub-tree here.  
         */
        local r;
        if ((r = NounRole.all.valWhich(
            {x: x.matchProp != nil && self.(x.matchProp) == prod})) != nil)
        {
            /* set the role in the sub-tree */
            prod.nounPhraseRole = r;

            /* start a new noun phrase for the role */
            np = prod.addNounListItem(cmd, prod);
        }

        /* 
         *   build out the child, in the context of the noun phrase we
         *   decided upon 
         */
        prod.build(cmd, np);
    }

    /*
     *   The parser calls answerMissing() when the player answers a query
     *   for a missing noun phrase in the last command.  There's nothing
     *   that needs to happen here, and by default we do nothing; this is
     *   purely advisory.  This routine gives the language module a chance
     *   to alter the command according to the reply, if necessary.  
     */
    answerMissing(cmd, np) { }
;

/*
 *   NounListProduction is a special Production subclass for lists
 *   including more than one noun.
 *   
 *   Each instance should have two '->' properties: np1_ and np2_.  These
 *   should be set to the match sub-tree for the first and second elements
 *   of the noun list (respectively).  Note that we assume there are only
 *   two elements in each list grammar item - this isn't because we want to
 *   limit noun lists to two elements, but rather because we assume that
 *   the grammars for longer lists will be constructed recursively out of
 *   two-element nodes: A, B, C, D becomes something along the lines of
 *   List(a, List(b, List(c, List(d)))).  
 */
class NounListProduction: Production
    /*
     *   Visit a production during the build process.  When parsing the
     *   second element, we'll add a new NounPhrase to the current slot's
     *   list.  
     */
    visitProd(cmd, np, prod)
    {
        /* if this is the second list item, add a new NounPhrase for it */
        if (prod == np2_)
            np = prod.addNounListItem(cmd, prod);

        /* for noun phrases, tell the noun phrase about the production */
        if (prod is in (np1_, np2_))
            np.prod = prod;

        /* do the normal work */
        inherited(cmd, np, prod);
    }
;

/*
 *   A BadListProduction is a Production subclass for a noun list written
 *   in a slot intended for a single noun only.  This isn't really a
 *   grammatical error, so the language grammar will probably want to
 *   include a rule for this.  However, it *is* a semantic error; rules
 *   that are written for single objects are written that way because we
 *   can't make sense of a list there.  For example, PUT BOOK IN BOX AND
 *   BAG would be nonsensical to us, because we can't put something in two
 *   places at once.  This class can be used for a grammar rule that parses
 *   a list where a single noun is required; we'll flag it with an
 *   explanatory error message for the user.  
 */
class BadListProduction: Production
    build(cmd, np)
    {
        /* mark the command with the list-in-single-slot error */
        cmd.badMulti = getNounPhraseRole();

        /* do the normal work */
        inherited(cmd, np);
    }
;

/*
 *   ExceptListProduction is a Production subclass for EXCEPT lists.  This
 *   is a slot in the grammar that holds a list of objects excepted from
 *   some set, as in ALL BUT THE RED BOOK or THE COINS EXCEPT THE PENNIES.
 */
class ExceptListProduction: Production
    /*
     *   Build this phrase.  Our sub-tree is a noun list that's to be
     *   excluded from the current noun phrase under construction, 'np';
     *   this exclusion list is a type of qualifier.  So, we (a) start an
     *   exception qualifier for 'np', (b) make that list the current noun
     *   phrase within our sub-tree, then (c) do the normal work to build
     *   out our sub-tree, but using the new context.  
     */
    build(cmd, np)
    {
        /* 
         *   remember the noun phrase that we qualify - this is simply the
         *   parent noun phrase, np 
         */
        qualifiedNP = np;

        /* 
         *   start an exclusion list for the noun phrase; make the first
         *   element of the new list the active noun phrase for our
         *   sub-tree 
         */
        np = np.addExclusionItem(self);

        /* do the normal work */
        inherited(cmd, np);
    }

    /*
     *   Add a noun list item.  List items within our sub-tree go into the
     *   exclusion list for the parent noun phrase that we qualify.  
     */
    addNounListItem(cmd, prod)
    {
        /* add a new noun phrase to the qualified NP's exclusion list */
        return qualifiedNP.addExclusionItem(prod);
    }

    /* the noun phrase we qualify */
    qualifiedNP = nil
;

/*
 *   CoreNounPhraseProduction is a Production subclass for the "core" noun
 *   phrase grammar for noun phrases with object vocabulary.  This is the
 *   part of the grammar that matches the basic name of an object, after
 *   all qualifiers (such as articles, possessives, and quantifiers) have
 *   already been dealt with.  This is the part of the phrase that contains
 *   the vocabulary words for game-world objects.
 *   
 *   This class is only needed for noun phrases with object vocabulary
 *   words.  It captures the unqualified core of the phrase as entered by
 *   the user, mostly for reiteration in error messages from the parser.
 *   It's not necessary to define rules of this class for noun phrases that
 *   don't have object vocabulary words (e.g., pronouns, ALL).  
 */
class CoreNounPhraseProduction: Production
    build(cmd, np)
    {
        /* note in the NounPhrase that this is the core noun phrase */
        np.coreProd = self;

        /* do the normal work */
        inherited(cmd, np);
    }
;

/*
 *   EmptyNounProduction is a Production subclass for a grammar rule that
 *   matches no tokens where a noun phrase would ordinarily go.  
 */
class EmptyNounProduction: Production
    build(cmd, np)
    {
        /* mark the noun phrase role as empty in the command */
        cmd.emptyNounRole(np.role);
    }
;

/*
 *   NumberNounProduction is a Production subclass for a number that serves
 *   as a direct, indirect, or accessory object.  
 */
class NumberNounProduction: Production
    /* we use the NumberPhrase subclass for a noun phrase entries */
    npClass = NumberPhrase
;

/*
 *   TopicNounProduction is a Production subclass for a topic that serves
 *   as a direct, indirect, or accessory object.  
 */
class TopicNounProduction: Production
    /* we use the TopicPhrase subclass for a noun phrase entries */
    npClass = TopicPhrase
;

/*
 *   LiteralNounProduction is a Production subclass for a literal phrase
 *   that serves as a direct, indirect, or accessory object. 
 */
class LiteralNounProduction: Production
    /* we use the LiteralPhrase subclass for a noun phrase entries */
    npClass = LiteralPhrase
;

/*
 *   PronounProduction is a Production subclass for pronoun phrases.
 *   Each instance should set the property 'pronoun' to a Pronoun object
 *   giving the pronoun role for the phrase.  
 */
class PronounProduction: Production
    /*
     *   Build the phrase.  We'll add our pronoun association to the
     *   current noun phrase.  (We'll also build out any sub-tree, although
     *   in nearly all cases a pronoun phrase is just a literal and won't
     *   have a sub-tree.) 
     */
    build(cmd, np)
    {
        /* set the pronoun association in the noun phrase */
        np.pronoun = pronoun;

        /* do the normal work */
        inherited(cmd, np);
    }
;

/*
 *   A PossessiveProduction is a production subclass for possessive
 *   qualifier phrases ("John's", "my").  When we build out this
 *   production's contribution to the command, we add a separate NounPhrase
 *   object for it, as a possessive qualifier to the current noun phrase.  
 */
class PossessiveProduction: Production
    /*
     *   Build the phrase.  We'll build out our sub-tree as normal, except
     *   that we'll assign its output to a new NounPhrase, which we attach
     *   as a possessive qualifier to the encompassing noun phrase under
     *   construction.  
     */
    build(cmd, np)
    {
        /* 
         *   create a new noun phrase to serve as a possessive qualifier to
         *   the current noun phrase 
         */
        np = np.addPossessive(self);

        /* if I have a pronoun, set it in the noun phrase */
        np.pronoun = pronoun;

        /* do the normal work in the context of the possessive qualifier */
        inherited(cmd, np);
    }
;

/*
 *   ContentsQualifierProduction is a subclass of Production for phrases
 *   that involve contents qualifiers, as in "the bucket of water".
 *   
 *   Each grammar rule of this type needs to define two special '->'
 *   associations in its template:
 *   
 *   cont_ is the contents qualifier.  This is also just an ordinary noun
 *   phrase.  This is the "water" part in "bucket of water".
 *   
 *   prep_ is the preposition giving the relationship. 
 */
class ContentsQualifierProduction: Production
    /*
     *   Visit a production.  When we process the contents qualifier
     *   phrase, we'll build out the sub-tree in the context of a new
     *   NounPhrase, which we attach as a contents qualifier to the
     *   encompassing noun phrase under construction.  
     */
    visitProd(cmd, np, prod)
    {
        /* 
         *   if this sub-production is the contents qualifier phrase,
         *   create a new locational qualifier for it 
         */
        if (prod == cont_)
            np = np.addContents(prep_.getText(), prod);

        /* do the normal work in the context of the noun phrase we set up */
        inherited(cmd, np, prod);
    }
;
    

/*
 *   LocationalProduction is a subclass of Production for phrases that
 *   involve locational qualifiers, as in "the book on the table".
 *   
 *   Each grammar rule of this type needs to define two special '->'
 *   associations in its template:
 *   
 *   cont_ is the locational qualifier.  This is also just an ordinary noun
 *   phrase.  This is the "the table" part in "the book on the table".
 *   
 *   prep_ is the preposition production.  This should be *or* contain a
 *   LocationTypeProduction match, which tells us the type of containment
 *   relationship specified by the grammar.  *Alternatively*, you can
 *   define locType directly on this production.  This specifies a LocType
 *   object giving the containment relationship.  
 */
class LocationalProduction: Production
    /*
     *   Visit a production.  When we process the locational qualifier
     *   phrase, we'll build out the sub-tree in the context of a new
     *   NounPhrase, which we attach as a locational qualifier to the
     *   encompassing noun phrase under construction.  
     */
    visitProd(cmd, np, prod)
    {
        /* 
         *   if this sub-production is the locational qualifier phrase,
         *   create a new locational qualifier for it 
         */
        if (prod == cont_)
        {
            /* add the location to the noun phrase */
            np = np.addLocation(locType, prod);

            /* 
             *   explicitly build out the preposition sub-tree in the
             *   context of the locational noun phrase - this ensures that
             *   the locType gets set for the locational rather than the
             *   base noun phrase 
             */
            if (prep_ != nil)
                prep_.build(cmd, np);
        }            

        /* 
         *   we already built the prep_ subtree explicitly in build(), so
         *   we can ignore it if we're hitting it again here 
         */
        if (prod == prep_)
            return;

        /* do the normal work in the context of the noun phrase we set up */
        inherited(cmd, np, prod);
    }

    /*
     *   Our location type.  This is a LocType object giving the location
     *   relationship specified by this locational phrase.  For languages
     *   that special locational phrases prepositionally, this will be set
     *   by the LocationPrepProduction in our sub-tree.  For languages that
     *   use case inflection to specify the type of relationship, this must
     *   be set by the noun phrase sub-tree instead.  
     */
    locType = nil
;

/*
 *   A LocationPrepProduction is a special Production type for phrases that
 *   encode the preposition of a locational phrase.  This is only needed in
 *   languages that use prepositional grammar to express location
 *   relationships.  For languages that use noun case inflection, the
 *   relationship will have to be inferred from the case grammar of the
 *   noun phrase (such as noun affixes or articles), and the noun phrase
 *   production will have to set the locType in the LocationalProduction.
 *   
 *   Set the locType property to the LocType object corresponding to the
 *   location relationship of the preposition.  
 */
class LocationPrepProduction: Production
    /* our location relationship type, as a LocType object */
    locType = nil

    /* 
     *   on building the production, set the locType in our
     *   LocationalProduction parent 
     */
    build(cmd, np)
    {
        /* set the location type on the noun phrase */
        np.locType = locType;
        
        /* do the normal work */
        inherited(cmd, np);
    }
;    

/*
 *   QuantifierProduction is a subclass of Production for phrases that add
 *   a number qualifier, as in "five books".
 *   
 *   Each grammar rule of this type needs to define a special '->quant_'
 *   association in its template, giving the quantity phrase production.
 *   This phrase must in turn provide a 'numval' property giving its
 *   numeric value. 
 *   
 *   Alternatively, this production can itself simply provide a 'numval'
 *   property with the correct number.  This is convenient for
 *   adjective-like qualifier phrases that imply a number without stating
 *   one directly, such as BOTH BOOKS.  
 */
class QuantifierProduction: Production
    /*
     *   Build out the subtree.  If we have a numval embedded in this
     *   production, we'll use it as the quantifier.  Otherwise, we'll
     *   expect to find a separate quant_ sub-production among our
     *   children, and that it provides the quantity.  
     */
    build(cmd, np)
    {
        /* if we have our own numval value, apply it as the quantifier */
        if (numval != nil)
            np.addQuantifier(numval);

        /* do the normal work */
        inherited(cmd, np);
    }

    /*
     *   Visit a production.  When we visit the quantifier phrase, we'll
     *   handle it specially: we'll add the quantifier value to the main
     *   noun phrase, and then we *won't* parse into the subtree.  There's
     *   no need to parse the quantifier subtree, as its entire meaning is
     *   captured in its numeric value.  Parsing into it is undesirable
     *   because that would add the numeric tokens to the noun phrase -
     *   they don't belong there, since their qualification is captured in
     *   the quantifier and shouldn't also be added as adjectives.  
     */
    visitProd(cmd, np, prod)
    {
        /* if this is the quantifier, handle it specially */
        if (prod == quant_)
        {
            /* add the quantifier to the noun phrase */
            np.addQuantifier(prod.numval);

            /* note that we explicitly DON'T parse into the subtree */
        }
        else
        {
            /* do the inherited work */
            inherited(cmd, np, prod);
        }
    }
;

/*
 *   OrdinalProduction is a subclass of Production for ordinal phrases
 *   ("first", "second", etc).  The match object must define a method
 *   ordval() that returns the integer value of the ordinal (1 for "first",
 *   2 for "second", etc).  
 */
class OrdinalProduction: Production
    build(cmd, np)
    {
        /* apply the ordinal value to the noun phrase */
        np.addOrdinal(ordval);

        /* 
         *   we don't want to build out the subtree, since we don't want to
         *   treat literals as vocabulary words for this type of phrase 
         */
    }
;

/*
 *   MiscWordListProduction is a subclass of Production for miscellaneous
 *   word list rules.  These are grammar rules of last resort, for matching
 *   text that's positionally where a noun phrase ought to be, but which
 *   doesn't match any of our other rules for constructing a valid noun
 *   phrase.  These rules let us still recognize the overall verb-phrase
 *   structure of a command, even though we can't make sense of what goes
 *   where the nouns ought to be.  
 */
class MiscWordListProduction: Production
    build(cmd, np)
    {
        /* tell the Command that it contains a misc word list */
        cmd.noteMiscWords(np);

        /* do the normal work */
        inherited(cmd, np);
    }
;

/*
 *   An OopsProduction is a subclass for the word list part of an OOPS
 *   command.  This must have a ->toks_ property that holds the sub-tree
 *   for the literal token list of the correction. 
 */
class OopsProduction: Production
    /* 
     *   Class method: apply the correction for an OOPS command to an
     *   original token list.
     */
    applyCorrection(prod, toks, typoIdx)
    {
        /* build the tree into an OopsCommand object */
        local cmd = new OopsCommand();
        prod.build(cmd, nil);

        /* 
         *   splice the corrected tokens into the original token list,
         *   replacing the unknown word token, and return the result 
         */
        return toks.splice(typoIdx, 1, cmd.tokens);
    }

    /* build the command */
    build(cmd, np)
    {
        /* add the token list of the correction to the command */
        cmd.tokens += toks_.getTokens();
    }
;

/*
 *   An OopsCommand is a fake Command object for building out an Oops tree.
 */
class OopsCommand: object
    /* the token list: this is filled in when we build the Oops nodes */
    tokens = []
;

/*
 *   DisambigProduction is a subclass of Production for the root of a
 *   disambiguation reply tree grammar. 
 */
class DisambigProduction: Production
    addNounListItem(cmd, prod)
    {
        /* 
         *   add the new item to the disambig reply list for the original
         *   noun phrase 
         */
        return cmd.addDisambigNP(prod);
    }
;

/*
 *   Production class for Yes-or-No phrases 
 */
property yesOrNoAnswer;
class YesOrNoProduction: Production
    build(cmd, np)
    {
        /* set the yes/no answer property in the Command */
        cmd.yesOrNoAnswer = answer;

        /* do the normal work */
        inherited(cmd, np);
    }
;

/* ------------------------------------------------------------------------ */
/*
 *   Base class for pronouns.  We represent each type of pronoun with an
 *   object, to abstract pronouns away from the vocabulary.
 *   
 *   The base library defines a set of pronouns that are common to most
 *   languages: It, Him, Her, Them, You, Y'all, Me, and Us, plus reflexive
 *   forms of It, Him, Her, and Them.  Some languages might not employ all
 *   of these (French, for example, has no neuter gender, so there's no
 *   equivalent of It), and some might need additional pronouns (e.g.,
 *   French needs a feminine third-person plural).  If a pronoun we define
 *   here has no equivalent in a given language, the language module should
 *   simply omit any grammar mentioning it.  If the language has pronouns
 *   that aren't in the basic set, the language module can provide
 *   definitions for its own additional Pronoun objects, along with the
 *   corresponding grammar rules.
 *   
 *   The library itself only directly references one pronoun object: You.
 *   The parser specifically references this pronoun because it binds to
 *   the addressee of a command, which has a special role in the parsing
 *   process.  Apart from You, though, the library's use of pronouns is
 *   directed by the grammar: if a given Pronoun doesn't appear in the
 *   grammar anywhere, the library will never use it.  (Other than in
 *   iterations over Pronoun instances, anyway; but these will be harmless
 *   because the parser is just trying to be inclusive.)  This means that
 *   language modules are free to ignore pronouns (other than You) from the
 *   standard set when they're not a good match for the language's needs.
 *   For example, if you need distinct Animate and Inanimate forms of Him
 *   and Her, you could simply define four new Pronoun objects for these
 *   forms, and use them in place of Him and Her throughout your grammar.  
 *   
 *   Note that these objects are NOT grammar rules or dictionary words.
 *   These are abstract objects representing the "binding" of the pronouns
 *   - basically the set of grammatical attributes (gender, number) that
 *   determine whether a given noun phrase is a valid antecedent for a
 *   given pronoun.  That's why we don't define separate Pronoun objects
 *   the different grammatical cases (nominative, accusative, dative, etc):
 *   case is a feature of the grammar, and we're one step removed from that
 *   here.  
 */
class Pronoun: object
    /*
     *   Resolve the pronoun during parsing.  The usual way of doing this
     *   is to return the list of antecedents we store as part of the
     *   pronoun object.  This lets each type of pronoun store an
     *   appropriate list of antecedents.
     *   
     *   For a reflexive pronoun, return the Pronoun object for the
     *   ordinary form of the pronoun.  This tells the parser that it needs
     *   to find a match for the pronoun within the command itself, rather
     *   than looking for an external antecedent.  Second person is
     *   inherently reflexive, in that it refers to the addressee(s), so
     *   this should return 'self' for a second-person pronoun.  
     */
    resolve() { return ante; }

    /* 
     *   The grammatical person of the pronoun.  Pronouns come in three
     *   persons: first (me, us), second (you), and third (her, them).  We
     *   represent these as 1, 2, and 3.  
     */
    person = 3

    /* 
     *   Set the antecedent(s) for future pronoun usage based on the
     *   objects mentioned in the current command input or narrative
     *   output.  'obj' can be a single antecedent object, or it can be a
     *   list.  Even a singular pronoun can have a list of antecedents:
     *   some commands have more than one noun phrase, and there's no way
     *   of knowing which one the user might want to refer to with a
     *   pronoun in a future command.  We can't know until we see the
     *   context of the future pronoun use.  For example, UNLOCK DOOR WITH
     *   KEY could be followed by OPEN IT, in which case IT is probably the
     *   door; or by DROP IT, in which case IT is probably the key.  The
     *   best thing to do is to save both the door and the key as possible
     *   antecedents, so that we can choose the most suitable object when
     *   we actually see a pronoun in a subsequent command.  
     */
    setAntecedents(obj){ ante = obj; }

    /*
     *   Does this pronoun match the given object or list of objects?  By
     *   default, we won't match lists, and we'll ask the object if it
     *   thinks we're a match.  
     */
    matchObj(obj)
    {
        return !obj.ofKind(Collection) && obj.matchPronoun(self);
    }

    /* my antecedent or list of antecedents */
    ante = []

    /* 
     *   the corresponding reflexive pronoun, if any - this is set up
     *   automatically during preinit 
     */
    reflexive = nil

    /* 
     *   Class property - list of all regular Pronoun objects.  (Note that
     *   this excludes the reflexive pronouns, because the ReflexivePronoun
     *   class has its own separate 'all' list for its instances.)  
     */
    all = []

    /* on initialization, add me to the master list of pronoun objects */
    construct()
    {
        /* get the nearest class that has a master list */
        local cl = propDefined(&all, PropDefGetClass);

        /* add me to my class's master list */
        cl.all += self;
    }
;

/* It - third-person neuter singular */
It: Pronoun
;

/* Her - third-person feminine singular */
Her: Pronoun
;

/* Him - third-person masculine singular */
Him: Pronoun
;

/* Them - third-person mixed-gender plural */
Them: Pronoun
    /* 
     *   Them is a plural, so it can match a list, as well as an individual
     *   object that matches Them 
     */
    matchObj(obj)
    {
        return obj.ofKind(Collection) || obj.matchPronoun(self);
    }
;

/* 
 *   You - the second-person singular.  YOU always binds to the addressee
 *   of the command: either the player character, or the actor being given
 *   orders via a construct like ACTOR, DO THIS.
 *   
 *   Binding to the PC is grammatically correct in a first-person
 *   narration, because the PC is the narrator's ME and therefore the
 *   player's YOU.  It's less so in a second-person game: the PC is the
 *   narrator's YOU, so the player's YOU ought to be the narrator.
 *   However, some players are literal-minded about second-person
 *   narration, so rather than reflecting the narrator's YOU into the
 *   player's ME, they simply say YOU too.  Fortunately, there's not any
 *   serious ambiguity here.  The narrator is typically not a game-world
 *   object, but is an entity that exists outside the game world, so it's
 *   off-limits for discussion in commands.  So YOU can't mean the
 *   narrator.  That means that if the player uses YOU at all, they must
 *   mean the PC.  
 */
You: Pronoun
    /* 
     *   The second-person pronoun binds to information contained within
     *   the command itself, namely the addressee of the command, so we
     *   need to resolve it using the parser's "late binding" scheme.  That
     *   is, we return 'self' to tell the parser that it needs to go back
     *   and resolve this pronoun after resolving other phrases.  
     */
<<<<<<< HEAD
    resolve() { return [self]; }
=======
    resolve() 
    { 
        /* 
         *   But if no other actor has been specified, 'YOU' must mean 'ME',
         *   i.e. the player character
         */
             
        if(gCommand && gCommand.actorNPs == [] && gCommand.actorPerson == 2)
            return [gPlayerChar];
        
        return [self]; 
    }
>>>>>>> 5d1dffdb

    /* this is a second-person pronoun */
    person = 2
;

/*
 *   Y'all - the second-person plural.  ("Y'all" isn't exactly standard
 *   English, but it's as close as English comes to having a distinct
 *   plural You, and we had to call this *something*.)
 *   
 *   By default, we treat Y'all as a synonym for You, since there's rarely
 *   any reason in an IF context to distinguish them.  The main value in
 *   natural language is in group conversation, where it can be useful to
 *   clarify whether the speaker is addressing the whole group or just an
 *   individual.  In IF, though, this is never ambiguous: the addressee is
 *   either explicitly stated in the command, or it's the player character.
 *   The only thing we could do with a plural is check that the verb agrees
 *   in number, and chastise the player's sloppy grammar if not.  But that
 *   would be contrary to our general philosophy that we should be as lax
 *   as we can about the input grammar, to minimize the player's typing
 *   workload.  So our advice here is to implement a grammar rule for the
 *   various YOUs that treats all of the second-person pronoun forms as
 *   synonyms for the basic singular YOU.  
 */
Yall: Pronoun
    resolve() { return You.resolve(); }
    person = 2
;

/*
 *   Me - the first-person singular.  ME always binds to the player
 *   character.
 *   
 *   The discussion about the validity of binding YOU to the PC applies in
 *   mirror image here.  In a second-person game, the PC is the narrator's
 *   YOU and the player's ME; in a first-person game, she's the narrator's
 *   ME and the player's YOU.  But there is no game-world object for ME to
 *   bind to in commands in a first-person game - if anything, ME would be
 *   the player (not the player character, but the actual player), who is
 *   clearly not a game-world entity.  Since that's not meaningful, we can
 *   assume that a player talking about ME in a first-person game is being
 *   literal-minded and just using the same pronouns the narrator does, or
 *   that they're so accustomed to the second-person convention of most IF
 *   that they're saying ME out of habit.  In either case, the PC is the
 *   one they're talking about.  
 */
Me: Pronoun
    /* 
     *   the first person always resolves to the player character,
     *   regardless of context 
     */
    resolve() { return [libGlobal.playerChar]; }

    /* this is a first-person pronoun */
    person = 1
;

/* 
 *   Us - the first-person plural.  We throw this one in for relative
 *   completeness, but we simply treat it as a synonym for Me.  This could
 *   be useful in a game with a PC that represents a group of people (an
 *   adventuring party in a hack-n-slash game, say), or a royal personage.
 *   
 *   A more sophisticated use would be to allow the player to refer
 *   collectively to the PC and a group of accompanying NPCs.  The base
 *   library doesn't implement this because it doesn't define a way to
 *   identify such a group, but a game could add that capability.  Once
 *   you've defined what US means, you could make the pronoun US bind to
 *   that group simply by modifying the resolve() method here.  
 */
Us: Pronoun
    resolve() { return Me.resolve(); }
;


/*
 *   Base class for reflexive pronouns.  These are pronouns like "himself"
 *   that specifically refer to an antecedent in the same sentence, rather
 *   than to an earlier sentence: ASK BOB ABOUT HIMSELF is an inquiry about
 *   Bob, while ASK BOB ABOUT HIM refers to some male antecedent from an
 *   earlier statement.  
 *   
 *   Note that the first- and second-person reflexives are generally not
 *   needed in the parser.  (We define them here anyway, because they're
 *   useful for message generation.)  The third-person reflexive pronouns
 *   have distinct meanings in input from the corresponding ordinary
 *   pronouns, in that they refer to noun phrases within the same command
 *   rather than in earlier exchanges.  In contrast, the second-person
 *   pronouns have the same meaning in ordinary and reflexive forms, at
 *   least within the confines of the IF parser: EXAMINE ME and EXAMINE
 *   MYSELF mean the same thing in all typical IF command syntax.
 */
class ReflexivePronoun: Pronoun
    /* during construction, set the regular pronoun to point back at me */
    construct()
    {
        inherited();
        pronoun.reflexive = self;
    }

    /*
     *   A reflexive pronoun binds to another noun phrase contained in the
     *   same command, so we resolve using the parser's "late binding"
     *   scheme.  We invoke this by returning the ordinary (non-reflexive)
     *   pronoun object representing the attributes that we match; upon
     *   seeing this, the parser will know to come back to this pronoun
     *   after it's finished resolving earlier phrases, and look for the
     *   appropriate pronoun binding within those other phrases.  
     */
    resolve() { return pronoun; }

    /*
     *   Get the corresponding ordinary (non-reflexive) form of the
     *   pronoun.  For example, for HIMSELF we'd return HIM.  
     */
    pronoun = nil

    /* my grammatical person is the same as my underlying pronoun's */
    person = (pronoun.person)

    /* 
     *   Class property - list of all reflexive pronoun objects.  This
     *   keeps the reflexive pronouns in a separate list from the base
     *   Pronoun list.  
     */
    all = []
;

/* first-person singular reflexive */
Myself: ReflexivePronoun
    pronoun = Me
;

/* second-person singular reflexive */
Yourself: ReflexivePronoun
    pronoun = You
;

/* third-person singular neuter reflexive */
Itself: ReflexivePronoun
    pronoun = It
;

/* third-person singular feminine reflexive */
Herself: ReflexivePronoun
    pronoun = Her
;

/* third-person singular masculine reflexive */
Himself: ReflexivePronoun
    pronoun = Him
;

/* first-person plural reflexive */
Ourselves: ReflexivePronoun
    pronoun = Us
;

/* second-person plural reflexive */
Yourselves: ReflexivePronoun
    pronoun = Yall
;

/* third-person mixed-gender plural reflexive */
Themselves: ReflexivePronoun
    pronoun = Them
;


/* ------------------------------------------------------------------------ */
/*
 *   Determiners.  A determiner qualifies a noun phrase with information on
 *   how it relates to the objects it describes.  For example, "a book"
 *   refers to any book that's in scope for the discussion (in IF terms,
 *   this is usually any book that's physically present), while "the book"
 *   refers to some specific single book.
 *   
 *   Language modules can add determiners as needed.  For example, a
 *   language with grammatical gender would probably find gendered versions
 *   of Definite and Indefinite useful, to represent the use of gendered
 *   articles in input.
 */
class Determiner: object;

/* Unqualified mode ("book") */
Unqualified: Determiner;

/* Definite mode ("the book", "book", "both books", "the three books") */
Definite: Determiner;

/* Indefinite mode ("a book", "any book", "one of the books", three books") */
Indefinite: Determiner;

/* All ("the books", "all", "all of the books") */
All: Determiner;


/* ------------------------------------------------------------------------ */
/*
 *   ParseError is an Exception subclass for parsing errors. 
 */
class ParseError: Exception
    /*
     *   Display the error message
     */
    display() { "Unknown parsing error."; }

    /*
     *   Rank a spelling correction candidate for input that triggered this
     *   error on parsing.
     *   
     *   'toks' is the new token list, with the spelling correction
     *   applied; 'idx' is the index in the list of the corrected word.
     *   'dict' is the Dictionary used for parsing.
     *   
     *   Returns an integer value giving the ranking.  The ranking is used
     *   for sorting, so the scale is arbitrary - we simply take the
     *   highest ranking item.  The value 0 is special, though: it means
     *   that we should filter out the candidate and not consider it at
     *   all.  
     */
    rankCorrection(toks, idx, dict) { return 1; }

    /*
     *   Is this error allowed on a spelling correction candidate?  By
     *   default, this is nil, meaning that this error invalidates a
     *   correction candidate.  We mostly reject spelling "corrections"
     *   that result in errors because these are probably false positives:
     *   they probably replace a misspelled word with one that's in the
     *   dictionary but that's still wrong.  However, there are a few
     *   curable errors where it can make sense to keep a correction, such
     *   as an ambiguous noun phrase: that's so close to being a working
     *   command that we probably have a good correction.  
     */
    allowOnRespell = nil

    /*
     *   Is this a "curable" error?  A curable error is one that the user
     *   can fix by answering a question, such as "which one do you mean?"
     *   or "what do you want to unlock it with?"
     *   
     *   When we find more than one grammar match to an input string, the
     *   parser tries resolving each one, in order of the predicate match
     *   quality.  If one resolves without an error, the parser stops and
     *   uses that match.  But if *none* of the possible matches resolve
     *   without an error, the parser picks a match with a curable error
     *   over one with an incurable error.  
     */
    curable = nil

    /*
     *   Try curing this error with the user's answer to the error message.
     *   The parser calls this when (a) the PREVIOUS command resulted in
     *   this error, (b) this error is curable, and (c) the user typed
     *   something on the CURRENT command that didn't parse as a valid new
     *   command.  Since the new input doesn't look like a valid command,
     *   the parser calls this to determine if the input was instead meant
     *   as an answer to the question posed by the last error.
     *   
     *   If this new command is indeed a valid response to the error
     *   message, we return a CommandList with the "cured" version of the
     *   command.  This new command list should supplement the command with
     *   the new information provided by the reply.  If not, we simply
     *   return nil.  
     */
    tryCuring(toks, dict) { return nil; }

    /*
     *   The parsing "stage" of this error.  We can distinguish three
     *   levels of intelligibility as we work through the parsing process:
     *   (1) completely unintelligible, (2) valid verb structure, and (3)
     *   resolved noun phrases.  This property tells us which stage we
     *   finish in when we encounter an error of this type.
     */
    errStage = 1
;

/*
 *   The basic command-level parsing error.  This occurs when we can't find
 *   a grammar match to the overall command phrasing. 
 */
class NotUnderstoodError: ParseError
    display()
    {
        /*
         *   We couldn't parse a command.  This means that we were unable
         *   to find any grammar match for the input, so we basically have
         *   no idea what the player was trying to say.  
         */
//        DMsg(not understood, 'I don\'t understand that command.');
        say('I don\'t understand that command.');
        
    }

    /* 
     *   This is a general verb syntax error, so our best candidates will
     *   words that are used in verb phrases.  The next best is a corrected
     *   word that's used in any GrammarProd, since the problem might
     *   actually be in some other structural part of the command phrase
     *   above the verb phrase (a conjunction, for example).  
     */
    rankCorrection(toks, idx, dict)
    {
        /* get the text of the token */
        local txt = getTokVal(toks[idx]);

        /* look up the word in the action vocabulary table */
        local w = actionDictionary.wordToAction[txt];
        if (w != nil)
        {
            /* get the highest spelling priority of the matching actions */
            local maxAct = w.maxVal({ a: a.spellingPriority });

            /* 
             *   Look for other words in the token list that are also in
             *   this words associated word list.  (For example, if the
             *   candidate is 'up', look for words like 'pick', 'go', or
             *   'look' that occur in the same verb rules with 'up'.) 
             */
            local xlst = actionDictionary.xwords[txt] - txt;
            local xbonus = (toks.indexWhich(
                { t: xlst.indexOf(getTokVal(t)) != nil }) != nil);

            /* 
             *   Give this a high rating, with the action priority and
             *   associated word bonuses to break ties.
             */
            return 200 + maxAct*2 + (xbonus ? 1 : 0);
        }

        /* okay, no predicate; how about any other GrammarProd word? */
        w = dict.findWord(txt);
        if (w.indexWhich(
            { x: dataType(x) == TypeObject && x.ofKind(GrammarProd) }) != nil)
            return 100;

        /* 
         *   No luck on any of our preferences; give it our lowest rank.
         *   We still want to allow it to be considered, so give it a
         *   non-zero rank. 
         */
        return 1;
    }
;

/*
 *   An UnknownWordError points out a word that's not in the game's
 *   dictionary. 
 */
class UnknownWordError: ParseError
    construct(txt)
    {
        self.badWord = txt;
    }

    display()
    {
        /*
         *   The command contains a word that's not in the dictionary.
         *   This error is only used when the parser is set to admit to
         *   unknown words, and only when we fail to parse the command.
         *   (It's possible for a command to succeed even when it contains
         *   words that aren't in the dictionary, since objects and topics
         *   can sometimes match arbitrary input.)  
         */
        DMsg(unknown word, 'I don\'t know the word "{1}".', badWord);
//        "I don't know the word <<badWord>>. ";
    }

    /* the text of the unknown word */
    badWord = nil
;

/* 
 *   OopsError is the base class for errors in an OOPS command.
 */
class OopsError: ParseError
;

/*
 *   A CantOopsError means that the player typed OOPS when we don't have a
 *   previous command typo we can correct.  
 */
class CantOopsError: OopsError
    display()
    {
        /*
         *   The player typed an OOPS command, but we don't have anything
         *   from a past command that we can correct.  This means that
         *   either the last command succeeded, or that it simply didn't
         *   contain any non-dictionary words. 
         */
        DMsg(no oops now, 'Sorry, I\'m not sure what you\'re correcting.');
//        say('Sorry, I\'m not sure what you\'re correcting.');
    }
;


/*
 *   A CommandError is an error in parsing that occurs within the build
 *   process for a Command object.  
 */
class CommandError: ParseError
    construct(cmd)
    {
        /* remember the command */
        self.cmd = cmd;
    }

    /* the Command object where the error occurred */
    cmd = nil

    /* 
     *   these errors occur once we have a valid predicate structure, so
     *   we're in stage 2 of the parsing when we encounter an error of this
     *   type 
     */
    errStage = 2
;

/*
 *   Rejected parsing structure.  There are certain structures that are
 *   hard to eliminate in the grammar, but which we don't want to accept
 *   semantically.  This error can be thrown when such a structure is
 *   encountered.  This effectively rules out a parse tree.  It's not a
 *   displayable error; the parser simply rules out these structures.  
 */
class RejectParseTreeError: CommandError
    display()
    {
        /* 
         *   users should never see this error - it should be handled
         *   internally to the library 
         */
        "\n(Internal: Parse tree rejected.)\n";
    }
;

/*
 *   Empty noun slot error.  This occurs when there are no noun phrases in
 *   a functional slot in the predicate (e.g., when the player types "TAKE"
 *   without a direct object).  
 */
class EmptyNounError: CommandError
    construct(cmd, role)
    {
        inherited(cmd);
        self.role = role;
    }

    /* our message is a missing noun query (e.g., "What do want to open?") */
    display()
    {
        askMissingNoun(cmd, role);
    }

    /*
     *   Try curing the error.  After a missing noun query, the player can
     *   respond with a simple noun phrase answering the question. 
     */
    tryCuring(toks, dict)
    {
        /* try parsing against the appropriate reply grammar */
        local lst = new CommandList(
            cmd.verbProd.missingRoleProd(role), toks, dict,
            new function(prod)
            {
                /* create a copy of the original command */
                local newCmd = cmd.clone();
                
                /* plug the new noun phrase tree into the empty role */
                newCmd.addNounProd(role, prod);

                /* the new command is the mapped list entry */
                return newCmd;
            });

        /* accept curable resolutions as replies */
        lst.acceptCurable();

        /* return the list */
        return lst;
    }

    /* we can cure by asking the player for the missing noun phrase */
    curable = true
;


/*
 *   Noun phrase resolution error.  This is a special type of parsing error
 *   that indicates that the problem is with resolving a noun phrase to
 *   game-world objects.  
 */
class ResolutionError: ParseError
    construct(np)
    {
        /* do the normal work */
        inherited();
        
        /* save the noun phrase */
        self.np = np;

        /* note the error-display text of the noun phrase */
        self.txt = np.errName;
    }

    /* the NounPhrase object for the errant phrase, if available */
    np = nil

    /* the text of the errant phrase, if available */
    txt = nil

    /*
     *   For a noun resolution error, our best bet for a spelling
     *   correction would be a word associated with a game-world object.
     *   Only consider in-scope objects when making the correction, to
     *   avoid spurious corrections that give away information on objects
     *   the player has yet to encounter.  We'll also allow words that are
     *   used in non-predicate grammar productions, since we might have a
     *   structural noun phrase word (an article, pronoun, etc).  
     */
    rankCorrection(toks, idx, dict)
    {
        /* make a list consisting of the single changed word */
        local disList = [getTokVal(toks[idx])];

        /* look for an in-scope object association for the word */
        local m = 0;
        foreach (local obj in World.scope())
            m |= obj.matchNameDisambig(disList);

        /* 
         *   if we found any matches, give this the highest score; adjust
         *   slightly to prefer nouns, then adjectives, then plurals 
         */
        if (m != 0)
        {
            return ((m & MatchNoun) != 0 ? 102 :
                    (m & MatchAdj) != 0 ? 101 : 100);
        }

        /* check for non-predicate grammar words */
        local w = dict.findWord(getTokVal(toks[idx]))
            .subset({ x: dataType(x) == TypeObject });

        if (w.indexWhich({ x: x.ofKind(GrammarProd) && !x.ofKind(predicate) })
            != nil)
            return 90;

        /* 
         *   it's not an in-scope object word or a structural word, so
         *   don't allow it, in case it refers to a yet-unseen object 
         */
        return 0;
    }
;

/*
 *   ActorResolutionError - this is for resolution errors that are in the
 *   context of what the target actor of the command (the addressee) can
 *   see.  These require the Command in addition to the noun phrase, since
 *   that provides the target actor information.  
 */
class ActorResolutionError: ResolutionError
    construct(cmd, np)
    {
        inherited(np);
        self.cmd = cmd;
    }

    /* the command that we were attempting to resolve */
    cmd = nil
;

/*
 *   No objects match the addressee of a command (BOB, GO NORTH or TELL BOB
 *   TO GO NORTH).  
 */
class UnmatchedActorError: ResolutionError
    display()
    {
        /*
         *   An actor phrase in a command (BOB, GO NORTH) didn't match any
         *   in-scope objects.  This doesn't necessarily mean that the
         *   phrase doesn't refer to any object anywhere in the game, just
         *   that it doesn't refer to anything in scope.  Since we didn't
         *   match anything, all we have is the text of the actor phrase
         *   from the player's input.  
         */
        DMsg(unmatched actor, '{I} {see} no {1} {here}.', txt);
//        "You {see} no <<txt>> here. ";
    }
;

/*
 *   No objects match a noun phrase. 
 */
class UnmatchedNounError: ActorResolutionError
    display()
    {
        /*
         *   A noun phrase didn't match any in-scope objects.  This doesn't
         *   necessarily mean that the phrase doesn't refer to any object
         *   anywhere in the game, just that it doesn't refer to anything
         *   in scope.  Since we didn't find an object, all we have is the
         *   text of the noun phrase from the player's input.  
         */
        DMsg(unmatched noun, '{I} {see} no {2} {here}.', cmd, txt);
//        "{You} {see} no <<txt>> here. ";
    }
;

/*
 *   Base class for resolution errors involving pronouns 
 */
class PronounError: ResolutionError
    construct(np, pro)
    {
        inherited(np);
        pronoun = pro;
    }

    /* the pronoun that caused the error, as a Pronoun object */
    pronoun = nil
;
        

/*
 *   No pronouns match a noun phrase. 
 */
class NoAntecedentError: PronounError
    display()
    {
        /*
         *   The player used a pronoun for which there's currently no
         *   antecedent.  
         */
        DMsg(no antecedent,
             'I\'m not sure what you mean by "{1}".', np.prod.getText());
        
//        "I\'m not sure what you mean by <q><<np.prod.getText()>></q>.";
    }
;


/*
 *   The antecedent of the pronoun is no longer in scope
 */
class AntecedentScopeError: PronounError
    construct(cmd, np, pro)
    {
        inherited(np, pro);
        self.cmd = cmd;
    }

    cmd = nil

    display()
    {
        /*
         *   The player used a pronoun that refers to an object that's no
         *   longer in scope. 
         */
        DMsg(antecedent out of scope,
             '{I} no longer {see} that {here}.', cmd);
        
//        say('{You} no longer {see} that {here}.');
    }
;


/*
 *   There aren't enough objects matching a noun phrase to satisfy a
 *   quantifier (e.g., TAKE FIVE COINS, but only three coins are present). 
 */
class InsufficientNounsError: ActorResolutionError
    display()
    {
        /*
         *   The player used a noun phrase that specifically calls for some
         *   number of objects (such as FIVE COINS or BOTH BOOKS), but
         *   there aren't enough of those objects present.  
         */
        DMsg(not enough nouns,
             '{I} {don\'t see} that many {2} {here}.', cmd, txt);
        
//        "{You} {do}n\'t see that many <<txt>> here. ";
    }
;

/*
 *   The owner in a possessive phrase doesn't have any of the objects
 *   named. 
 */
class NoneInOwnerError: ActorResolutionError
    construct(cmd, np, poss)
    {
        inherited(cmd, np);
        possQual = poss;
    }

    /* the possessive qualifier */
    possQual = nil

    display()
    {
        /* 
         *   if we have other than one possible owner, show the original
         *   text of the owner phrase, since we can't be sure which matched
         *   object was intended; otherwise show the name of the actual
         *   owner we matched 
         */
        if (possQual.matches.length() != 1)
        {
            /*
             *   The player used a possessive to qualify a noun phrase, and
             *   we matched multiple objects for the possessive phrase, but
             *   none of those owners actually owns anything in scope that
             *   matches the main noun phrase.  For example, the player
             *   entered THE GUARD'S SWORD, and there are two guards
             *   present, but neither of them has a sword (not that's in
             *   scope, anyway).  
             */
            DMsg(none in owners, 'No {2} {dummy}{appears} to have any {3}.',
                 cmd, possQual.prod.getText(), txt);
            
//            "No <<possQual.prod.getText()>> appears to have any <<txt>>. ";
        }
        else
        {
            /*
             *   The player used a possessive to qualify a noun phrase, and
             *   we matched a single object for the possessive phrase, but
             *   that owner doesn't actually possess anything in scope that
             *   matches the main noun phrase.  For example, the player
             *   entered BOB'S WALLET, and Bob is indeed in scope, but Bob
             *   doesn't own a wallet (not one that's in scope, anyway).  
             */
            local obj = possQual.matches[1].obj;
            gMessageParams(obj);
            
            DMsg(none in owner, '{The subj obj} {doesn\'t appear} to have any
                {2}.',  cmd,  txt);
                      
        }
    }    
    
;

/*
 *   The location in a locational qualifier doesn't contain any of the
 *   objects named. 
 */
class NoneInLocationError: ActorResolutionError
    construct(cmd, np, loc)
    {
        inherited(cmd, np);
        locQual = loc;
    }

    /* the locational qualifier */
    locQual = nil
    
    display()
    {
        /* 
         *   if we have other than one possible location, show the original
         *   text of the locational phrase, since we can't be sure which
         *   matched object was intended; otherwise show the name of the
         *   actual location we matched 
         */
        if (locQual.matches.length() !=  1)
        {
            /*
             *   We have a locational qualifier, and we have multiple
             *   objects that match the location, but there's nothing in
             *   scope that matches the main noun phrase that's in any of
             *   those locations.  For example, the player typed THE BOX ON
             *   THE TABLE, and we have two tables in scope, but there's no
             *   box in scope that's on either of them.  
             */
            DMsg(none in locations,
                 '{I} {see} no {2} {3} any {4}.',
                 cmd, txt, locQual.locType.prep, locQual.prod.getText());
            
//            "{You} {see} no <<txt>> <<locQual.locType.prep>> any
//            <<locQual.prod.getText()>>. ";
        }
        else
        {
            /*
             *   We have a locational qualifier, and we have exactly one
             *   object that matches the location, but there's nothing in
             *   scope that matches the main noun phrase that's in that
             *   location.  For example, the player typed THE BOX ON THE
             *   TABLE, and we have a table in scope, but there's no box on
             *   it. 
             */
            DMsg(none in location,
                 '{I} {see} no {2} {3} {the 4}.',
                 cmd, txt, locQual.locType.prep, locQual.matches[1].obj);
            
//            "{You} {see} no <<txt>> <<locQual.locType.prep>> 
//            <<locQual.matches[1].obj.theName>>.";
            
        }
    }
;

/*
 *   There are no objects matching this noun phrase name that have the
 *   contents mentioned in the contents qualifier. 
 */
class NoneWithContentsError: ActorResolutionError
    construct(cmd, np, cont)
    {
        inherited(cmd, np);
        contQual = cont;
    }

    /* the contents qualifier */
    contQual = nil

    display()
    {
        /* 
         *   if we have other than one possible contents object, show the
         *   original text of the contents phrase, since we can't be sure
         *   which matched object was intended; otherwise show the name of
         *   the object we matched 
         */
        if (contQual.matches.length() != 1)
        {
            /*
             *   We have a contents qualifier, and we have multiple objects
             *   in scope that match the contents phrase, but there's
             *   nothing in scope that matches the main noun phrase that
             *   actually contains any of the contents objects.  For
             *   example, the player typed THE BUCKET OF WATER, and we do
             *   have multiple "water" objects present, but none of them
             *   are inside buckets that are in scope.  
             */
            DMsg(none with contents in list,
                 '{I} {see} no {2} of {3}.',
                 cmd, txt, contQual.prod.getText());
            
//            "{You} {see} no <<txt>> of <<contQual.prod.getText()>>. ";
        }
        else
        {
            /*
             *   We have a contents qualifier, and we have exactly one
             *   object in scope that matches the contents phrase, but
             *   there's nothing in scope that matches the main noun phrase
             *   that actually contains that object.  For example, the
             *   player typed THE BUCKET OF WATER, and we do have a "water"
             *   object present, but it's not inside anything called a
             *   bucket (not one that's in scope, anyway).  
             */
            DMsg(none with contents,
                 '{I} {see} no {2} of {3}.',
                 cmd, txt, contQual.matches[1].obj);
            
//            "{You} {see} no <<txt>> of <<contQual.matches[1].obj>>. ";
        }
    }
;

/*
 *   A noun phrase is ambiguous, so we'll have to ask for clarification.
 */
class AmbiguousError: ResolutionError
    construct(cmd, np, names)
    {
        inherited(np);
        self.cmd = cmd;
        self.nameList = names;
    }

    display()
    {
        /* ask the language-specific ambiguous noun question */
        askAmbiguous(cmd, np.role, nameList.mapAll({ n: n[1] }));
    }

    /* 
     *   Accept spelling corrections that trigger an ambiguous noun error.
     *   If we find an ambiguous noun it means that we have valid overall
     *   verb syntax *and* we have noun phrases that match in-scope objects
     *   - in fact, they match too many objects.  This is pretty good
     *   evidence that the respelling is valid.  
     */
    allowOnRespell = true


    /* 
     *   this is a curable error, since the player can fix the problem by
     *   answering the disambiguation question 
     */
    curable = true

    /* 
     *   Try curing the error.  After an ambiguous noun error, the player
     *   can type a partial noun phrase that clarifies which object was
     *   intended: a distinguishing adjective, a locational phrase, a
     *   possessive, etc. 
     */
    tryCuring(toks, dict)
    {
        /* try parsing against the main disambiguation grammar */
        local lst = new CommandList(
            mainDisambigPhrase, toks, dict,
            new function(prod)
            {
                /* create a new copy of the Command to apply the change to */
                local newCmd = cmd.clone();

                /* add the reply to the new command */
                local dnp = newCmd.startDisambigReply(np, prod);

                /* build the reply tree */
                prod.build(newCmd, dnp);

                /* the mapping is the new command */
                return newCmd;
            });

        /* accept curable errors in the reply */
        lst.acceptCurable();

        /* return the list */
        return lst;
    }

    /* the original Command that we were trying to resolve */
    cmd = nil

    /* 
     *   The list of object names, with distinguisher information.  This is
     *   the same information returned from Distinguisher.getNames(). 
     */
    nameList = []
;

/*
 *   Ordinal out of range.  This occurs when the player replies to a
 *   disambiguation query with an ordinal that's out of the bounds of the
 *   offered list. 
 */
class OrdinalRangeError: ResolutionError
    construct(np, ordinal)
    {
        inherited(np);
        self.ordinal = ordinal;
    }

    display()
    {
        /*
         *   An ordinal reply to a disambiguation question is out of range.
         *   For example, we asked "Which do you mean, the red book or the
         *   blue book?", and the player answered THE THIRD ONE.  There are
         *   only two options, so THIRD is out of range.  
         */
        DMsg(ordinal out of range,
             'Sorry, I don\'t see what you\'re referring to.');
    }

    /* the ordinal, as an integer value (1=first, 2=second, etc) */
    ordinal = nil
;

/* ------------------------------------------------------------------------ */
/*
 *   A placeholder object for dictionary entries.  The Dictionary class
 *   stores a three-way association: word string, part-of-speech property,
 *   and object.  The object association is designed to allow the parser to
 *   come up with a list of objects that could match a given word, but the
 *   adv3L library doesn't use this feature.  We instead figure out the
 *   word-to-object association by directly asking the objects in scope if
 *   they're associated with a word.  We still need *something* to store as
 *   the object association for each word entry in the dictionary, though.
 *   That's where this object comes in: it's a dummy object that serves as
 *   the required object to associate with each word.
 *   
 *   A language module can ignore this and use the word-object-property
 *   association feature of the dictionary, if desired.
 */
dictionaryPlaceholder: object
;
<|MERGE_RESOLUTION|>--- conflicted
+++ resolved
@@ -4549,9 +4549,6 @@
      *   is, we return 'self' to tell the parser that it needs to go back
      *   and resolve this pronoun after resolving other phrases.  
      */
-<<<<<<< HEAD
-    resolve() { return [self]; }
-=======
     resolve() 
     { 
         /* 
@@ -4564,7 +4561,6 @@
         
         return [self]; 
     }
->>>>>>> 5d1dffdb
 
     /* this is a second-person pronoun */
     person = 2
